from io import BytesIO

import pytest
from assistant_drive import Drive
from assistant_drive.drive import DriveConfig, IfDriveFileExistsBehavior

# from context import Context
from pydantic import BaseModel

file_content = BytesIO(b"Hello, World!")  # Convert byte string to BytesIO


@pytest.fixture
def drive():
    drive = Drive(DriveConfig(root="./data/drive/test"))
    drive.delete()

    yield drive

    drive.delete()


def test_write_to_root(drive):
    # Add a file with a directory.
    metadata = drive.write(file_content, "test.txt")

    assert metadata.filename == "test.txt"
    assert metadata.dir is None
    assert metadata.content_type == "text/plain"
    assert metadata.size == 13
    assert metadata.created_at is not None
    assert metadata.updated_at is not None

    assert list(drive.list()) == ["test.txt"]


def test_write_to_directory(drive):
    metadata = drive.write(file_content, "test.txt", "summaries")

    assert metadata.filename == "test.txt"
    assert metadata.dir == "summaries"
    assert metadata.content_type == "text/plain"
    assert metadata.size == 13
    assert metadata.created_at is not None
    assert metadata.updated_at is not None

    assert list(drive.list()) == ["summaries"]
    assert list(drive.list(dir="summaries")) == ["test.txt"]


def test_write_to_nested_directory(drive):
    metadata = drive.write(file_content, "test.txt", "abc/summaries")

    assert metadata.filename == "test.txt"
    assert metadata.dir == "abc/summaries"
    assert metadata.content_type == "text/plain"
    assert metadata.size == 13
    assert metadata.created_at is not None
    assert metadata.updated_at is not None

    assert list(drive.list()) == ["abc"]
    assert list(drive.list(dir="abc")) == ["summaries"]
    assert list(drive.list(dir="abc/summaries")) == ["test.txt"]


def test_exists(drive):
    assert not drive.file_exists("test.txt", "summaries")
    drive.write(file_content, "test.txt", "summaries")
    assert drive.file_exists("test.txt", "summaries")


def test_open(drive):
    drive.write(file_content, "test.txt", "summaries")
    with drive.open_file("test.txt", "summaries") as f:
        assert f.read() == b"Hello, World!"


def test_list(drive):
    drive.write(file_content, "test.txt", "summaries")
    assert list(drive.list(dir="summaries")) == ["test.txt"]

    drive.write(file_content, "test2.txt", "summaries")
    assert sorted(list(drive.list(dir="summaries"))) == ["test.txt", "test2.txt"]


def test_open_non_existent_file(drive):
    with pytest.raises(FileNotFoundError):
        with drive.open_file("test.txt", "summaries") as f:
            f.read()


def test_auto_rename(drive, if_exists=IfDriveFileExistsBehavior.AUTO_RENAME):
    drive.write(file_content, "test.txt", "summaries")
    metadata = drive.write(file_content, "test.txt", "summaries")
    assert metadata.filename == "test(1).txt"
    assert sorted(list(drive.list(dir="summaries"))) == sorted(["test.txt", "test(1).txt"])


def test_overwrite(drive):
    drive.write(file_content, "test.txt", "summaries")
    metadata = drive.write(BytesIO(b"XXX"), "test.txt", "summaries", if_exists=IfDriveFileExistsBehavior.OVERWRITE)
    assert metadata.filename == "test.txt"
    with drive.open_file("test.txt", "summaries") as f:
        assert f.read() == b"XXX"
    assert list(drive.list(dir="summaries")) == ["test.txt"]


def test_fail(drive):
    drive.write(file_content, "test.txt", "summaries")
    with pytest.raises(FileExistsError):
        drive.write(file_content, "test.txt", "summaries", if_exists=IfDriveFileExistsBehavior.FAIL)


def test_delete(drive):
    drive.write(file_content, "test.txt", "summaries")
    drive.delete(dir="summaries", filename="test.txt")
    assert list(drive.list(dir="summaries")) == []

    # Add a file with the same name but overwrite.
    metadata = drive.write(file_content, "test.txt", "summaries", if_exists=IfDriveFileExistsBehavior.OVERWRITE)
    assert metadata.filename == "test.txt"
    assert sorted(list(drive.list(dir="summaries"))) == sorted(["test.txt"])

    drive.delete()


def test_open_files_multiple_files(drive) -> None:
    drive.write(file_content, "test.txt", "summaries")
    drive.write(file_content, "test2.txt", "summaries")

    files = list(drive.open_files("summaries"))
    assert len(files) == 2

    for file_context in files:
        with file_context as file:
            assert file.read() == b"Hello, World!"


def test_open_files_empty_dir(drive) -> None:
    files = list(drive.open_files("summaries"))
    assert len(files) == 0


def test_write_model(drive) -> None:
    class TestModel(BaseModel):
        name: str

    model = TestModel(name="test")
    drive.write_model(model, "test.json", "summaries")

    with drive.open_file("test.json", "summaries") as f:
        assert f.read() == b'{"name":"test"}'

    drive.delete()


def test_read_model(drive) -> None:
    class TestModel(BaseModel):
        name: str

    model = TestModel(name="test")
    drive.write_model(model, "test.json", "summaries")

    model = drive.read_model(TestModel, "test.json", "summaries")
    assert model.name == "test"

    drive.delete()


def test_read_models(drive) -> None:
    class TestModel(BaseModel):
        name: str

    model_1 = TestModel(name="test1")
    drive.write_model(model_1, "test1.json", "summaries")

    model_2 = TestModel(name="test2")
    drive.write_model(model_2, "test2.json", "summaries")

    models = list(drive.read_models(TestModel, "summaries"))
    assert len(models) == 2

<<<<<<< HEAD
    # Sort the models by name, then assert the names are in the correct order.
    assert sorted([model.name for model in models]) == ["test1", "test2"]
=======
    assert sorted([models[0].name, models[1].name]) == ["test1", "test2"]
>>>>>>> 37dab15d


def test_read_model_non_existent_file(drive) -> None:
    class TestModel(BaseModel):
        name: str

    with pytest.raises(FileNotFoundError):
        drive.read_model(TestModel, "test.json", "summaries")

    drive.delete()<|MERGE_RESOLUTION|>--- conflicted
+++ resolved
@@ -180,12 +180,7 @@
     models = list(drive.read_models(TestModel, "summaries"))
     assert len(models) == 2
 
-<<<<<<< HEAD
-    # Sort the models by name, then assert the names are in the correct order.
-    assert sorted([model.name for model in models]) == ["test1", "test2"]
-=======
     assert sorted([models[0].name, models[1].name]) == ["test1", "test2"]
->>>>>>> 37dab15d
 
 
 def test_read_model_non_existent_file(drive) -> None:
