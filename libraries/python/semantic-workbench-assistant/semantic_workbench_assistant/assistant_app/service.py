import asyncio
import contextlib
import functools
import logging
import pathlib
import uuid
from contextlib import asynccontextmanager, contextmanager
from typing import (
    IO,
    AsyncContextManager,
    AsyncIterator,
    Callable,
    NoReturn,
    TypeVar,
    cast,
)

import asgi_correlation_id
from fastapi import HTTPException, status
from fastapi.responses import StreamingResponse
from pydantic import BaseModel, ValidationError
from semantic_workbench_api_model import assistant_model, workbench_model

from .. import settings
from ..assistant_service import FastAPIAssistantService
from ..storage import read_model, write_model
from .context import AssistantContext, ConversationContext
from .error import BadRequestError, ConflictError, NotFoundError
from .protocol import AssistantAppProtocol, WriteableAssistantConversationInspectorStateProvider

logger = logging.getLogger(__name__)


class _ConversationState(BaseModel):
    """
    Private model for conversation state for the AssistantService.
    """

    conversation_id: str
    title: str


class _AssistantState(BaseModel):
    """
    Private model for assistant state for the AssistantService.
    """

    assistant_id: str
    assistant_name: str

    conversations: dict[str, _ConversationState] = {}


class _PersistedAssistantStates(BaseModel):
    """
    Private model for persisted assistant states for the AssistantService.
    """

    assistants: dict[str, _AssistantState] = {}


class _Event(BaseModel):
    assistant_id: str
    event: workbench_model.ConversationEvent


def translate_assistant_errors(func):
    @contextmanager
    def wrapping_logic():
        try:
            yield

        except ConflictError as e:
            raise HTTPException(status_code=status.HTTP_409_CONFLICT, detail=str(e))

        except NotFoundError as e:
            raise HTTPException(status_code=status.HTTP_404_NOT_FOUND, detail=str(e))

        except BadRequestError as e:
            raise HTTPException(status_code=status.HTTP_400_BAD_REQUEST, detail=str(e))

        # all others are allowed through, likely resulting in 500s

    @functools.wraps(func)
    def wrapper(*args, **kwargs):
        if not asyncio.iscoroutinefunction(func):
            with wrapping_logic():
                return func(*args, **kwargs)

        async def tmp():
            with wrapping_logic():
                return await func(*args, **kwargs)

        return tmp()

    return wrapper


ValueT = TypeVar("ValueT")


def require_found(value: ValueT | None, message: str | None = None) -> ValueT:
    if value is None:
        raise NotFoundError(message)
    return value


class AssistantService(FastAPIAssistantService):
    """
    Semantic workbench assistant-service that wraps an AssistantApp, handling API requests from the semantic-workbench
    service. It is responsible for the persistence of assistant and conversation instances and delegates all other
    responsibilities to the AssistantApp.
    """

    def __init__(
        self,
        assistant_app: AssistantAppProtocol,
        register_lifespan_handler: Callable[[Callable[[], AsyncContextManager[None]]], None],
    ) -> None:
        self.assistant_app = assistant_app

        super().__init__(
            service_id=self.assistant_app.assistant_service_id,
            service_name=self.assistant_app.assistant_service_name,
            service_description=self.assistant_app.assistant_service_description,
            service_metadata=self.assistant_app.assistant_service_metadata,
            register_lifespan_handler=register_lifespan_handler,
        )

        self._root_path = pathlib.Path(settings.storage.root)
        self._assistant_states_path = self._root_path / "assistant_states.json"
        self._event_queue_lock = asyncio.Lock()
        self._conversation_event_queues: dict[tuple[str, str], asyncio.Queue[_Event]] = {}
        self._conversation_event_tasks: set[asyncio.Task] = set()
        register_lifespan_handler(self.lifespan)

    @asynccontextmanager
    async def lifespan(self) -> AsyncIterator[None]:
        try:
            yield
        finally:
            for task in self._conversation_event_tasks:
                task.cancel()

            results = []
            with contextlib.suppress(asyncio.CancelledError):
                results = await asyncio.gather(*self._conversation_event_tasks, return_exceptions=True)

            for result in results:
                if isinstance(result, Exception):
                    logging.exception("event handling task raised exception", exc_info=result)

    def read_assistant_states(self) -> _PersistedAssistantStates:
        states = None
        try:
            states = read_model(self._assistant_states_path, _PersistedAssistantStates)
        except FileNotFoundError:
            pass
        except ValidationError:
            logging.warning(
                "invalid assistant states, returning new state; path: %s", self._assistant_states_path, exc_info=True
            )

        return states or _PersistedAssistantStates()

    def write_assistant_states(self, new_states: _PersistedAssistantStates) -> None:
        write_model(self._assistant_states_path, new_states)

    def _build_assistant_context(self, assistant_id: str, assistant_name: str) -> AssistantContext:
        return AssistantContext(
            _assistant_service_id=self.service_id,
            id=assistant_id,
            name=assistant_name,
        )

    def get_assistant_context(self, assistant_id: str) -> AssistantContext | None:
        states = self.read_assistant_states()
        assistant_state = states.assistants.get(assistant_id)
        if assistant_state is None:
            return None
        return self._build_assistant_context(assistant_state.assistant_id, assistant_state.assistant_name)

    def get_conversation_context(self, assistant_id: str, conversation_id: str) -> ConversationContext | None:
        states = self.read_assistant_states()
        assistant_state = states.assistants.get(assistant_id)
        if assistant_state is None:
            return None
        conversation_state = assistant_state.conversations.get(conversation_id)
        if conversation_state is None:
            return None

        assistant_context = self._build_assistant_context(assistant_id, assistant_state.assistant_name)
        context = ConversationContext(
            assistant=assistant_context,
            id=conversation_state.conversation_id,
            title=conversation_state.title,
        )

        content_interceptor = self.assistant_app.content_interceptor
        if content_interceptor is not None:
            original_send_messages = context.send_messages

            async def override(
                messages: workbench_model.NewConversationMessage | list[workbench_model.NewConversationMessage],
            ) -> workbench_model.ConversationMessageList:
                try:
                    if not isinstance(messages, list):
                        messages = [messages]
                    updated_messages = await content_interceptor.intercept_outgoing_messages(context, messages)
                except Exception:
                    logger.exception("error in content interceptor, swallowing messages")
                    return workbench_model.ConversationMessageList(messages=[])

                return await original_send_messages(updated_messages)

            context.send_messages = override

        return context

    @translate_assistant_errors
    async def get_service_info(self) -> assistant_model.ServiceInfoModel:
        non_existent_assistant = self._build_assistant_context(str(uuid.uuid4()), "")
        default_config = await self.assistant_app.config_provider.get(non_existent_assistant)
        return assistant_model.ServiceInfoModel(
            assistant_service_id=self.service_id,
            name=self.service_name,
            description=self.service_description,
            default_config=assistant_model.ConfigResponseModel(
                config=default_config.config,
                errors=default_config.errors,
                json_schema=default_config.json_schema,
                ui_schema=default_config.ui_schema,
            ),
<<<<<<< HEAD
            metadata=self.service_metadata,
=======
            metadata=self.assistant_app.assistant_service_metadata,
>>>>>>> 2484c60d
        )

    @translate_assistant_errors
    async def put_assistant(
        self,
        assistant_id: str,
        assistant: assistant_model.AssistantPutRequestModel,
        from_export: IO[bytes] | None = None,
    ) -> assistant_model.AssistantResponseModel:
        is_new = False
        states = self.read_assistant_states()

        assistant_state = states.assistants.get(assistant_id) or _AssistantState(
            assistant_id=assistant_id,
            assistant_name=assistant.assistant_name,
        )
        assistant_state.assistant_name = assistant.assistant_name

        is_new = not from_export and assistant_id not in states.assistants
        states.assistants[assistant_id] = assistant_state
        self.write_assistant_states(states)

        assistant_context = require_found(self.get_assistant_context(assistant_id))
        if is_new:
            await self.assistant_app.events.assistant._on_created_handlers(assistant_context)
        else:
            await self.assistant_app.events.assistant._on_updated_handlers(assistant_context)

        if from_export is not None:
            await self.assistant_app.data_exporter.import_(assistant_context, from_export)

        return await self.get_assistant(assistant_id)

    @translate_assistant_errors
    async def export_assistant_data(self, assistant_id: str) -> StreamingResponse:
        assistant_context = require_found(self.get_assistant_context(assistant_id))

        async def iterate_stream() -> AsyncIterator[bytes]:
            async with self.assistant_app.data_exporter.export(assistant_context) as stream:
                for chunk in stream:
                    yield chunk

        return StreamingResponse(content=iterate_stream())

    @translate_assistant_errors
    async def get_assistant(self, assistant_id: str) -> assistant_model.AssistantResponseModel:
        assistant_context = require_found(self.get_assistant_context(assistant_id))
        return assistant_model.AssistantResponseModel(id=assistant_context.id)

    @translate_assistant_errors
    async def delete_assistant(self, assistant_id: str) -> None:
        assistant_context = self.get_assistant_context(assistant_id)
        if assistant_context is None:
            return

        states = self.read_assistant_states()
        assistant_state = states.assistants.get(assistant_id)

        if assistant_state is None:
            return

        # delete conversations
        for conversation_id in assistant_state.conversations:
            await self.delete_conversation(assistant_id, conversation_id)

        states = self.read_assistant_states()
        states.assistants.pop(assistant_id, None)
        self.write_assistant_states(states)

        await self.assistant_app.events.assistant._on_deleted_handlers(assistant_context)

    @translate_assistant_errors
    async def get_config(self, assistant_id: str) -> assistant_model.ConfigResponseModel:
        assistant_context = require_found(self.get_assistant_context(assistant_id))

        config = await self.assistant_app.config_provider.get(assistant_context)
        return assistant_model.ConfigResponseModel(
            config=config.config,
            errors=config.errors,
            json_schema=config.json_schema,
            ui_schema=config.ui_schema,
        )

    @translate_assistant_errors
    async def put_config(
        self, assistant_id: str, updated_config: assistant_model.ConfigPutRequestModel
    ) -> assistant_model.ConfigResponseModel:
        assistant_context = require_found(self.get_assistant_context(assistant_id))

        await self.assistant_app.config_provider.set(assistant_context, updated_config.config)
        return await self.get_config(assistant_id)

    @translate_assistant_errors
    async def put_conversation(
        self,
        assistant_id: str,
        conversation_id: str,
        conversation: assistant_model.ConversationPutRequestModel,
        from_export: IO[bytes] | None = None,
    ) -> assistant_model.ConversationResponseModel:
        states = self.read_assistant_states()
        assistant_state = require_found(states.assistants.get(assistant_id))

        conversation_state = assistant_state.conversations.get(conversation_id) or _ConversationState(
            conversation_id=conversation_id,
            title=conversation.title,
        )
        is_new = not from_export and conversation_id not in assistant_state.conversations

        conversation_state.title = conversation.title

        assistant_state.conversations[conversation_id] = conversation_state
        self.write_assistant_states(states)

        conversation_context = require_found(self.get_conversation_context(assistant_id, conversation_id))

        if is_new:
            await self.assistant_app.events.conversation._on_created_handlers(conversation_context)
        else:
            await self.assistant_app.events.conversation._on_updated_handlers(conversation_context)

        if from_export is not None:
            await self.assistant_app.conversation_data_exporter.import_(conversation_context, from_export)

        return assistant_model.ConversationResponseModel(id=conversation_context.id)

    @translate_assistant_errors
    async def export_conversation_data(self, assistant_id: str, conversation_id: str) -> StreamingResponse:
        conversation_context = require_found(self.get_conversation_context(assistant_id, conversation_id))

        async def iterate_stream() -> AsyncIterator[bytes]:
            async with self.assistant_app.conversation_data_exporter.export(conversation_context) as stream:
                for chunk in stream:
                    yield chunk

        return StreamingResponse(content=iterate_stream())

    @translate_assistant_errors
    async def get_conversation(
        self, assistant_id: str, conversation_id: str
    ) -> assistant_model.ConversationResponseModel:
        conversation_context = require_found(self.get_conversation_context(assistant_id, conversation_id))
        return assistant_model.ConversationResponseModel(id=conversation_context.id)

    @translate_assistant_errors
    async def delete_conversation(self, assistant_id: str, conversation_id: str) -> None:
        conversation_context = self.get_conversation_context(assistant_id, conversation_id)
        if conversation_context is None:
            return None

        states = self.read_assistant_states()
        assistant_state = require_found(states.assistants.get(assistant_id))
        if assistant_state.conversations.pop(conversation_id, None) is None:
            return
        self.write_assistant_states(states)

        await self.assistant_app.events.conversation._on_deleted_handlers(conversation_context)

    async def _get_or_create_queue(self, assistant_id: str, conversation_id: str) -> asyncio.Queue[_Event]:
        key = (assistant_id, conversation_id)
        async with self._event_queue_lock:
            queue = self._conversation_event_queues.get(key)
            if queue is not None:
                return queue

            queue = asyncio.Queue()
            self._conversation_event_queues[key] = queue
            task = asyncio.create_task(self._forward_events_from_queue(queue))
            self._conversation_event_tasks.add(task)
            task.add_done_callback(self._conversation_event_tasks.discard)
            return queue

    async def _forward_events_from_queue(self, queue: asyncio.Queue[_Event]) -> NoReturn:
        """
        De-queues events and makes the call to process_workbench_event.
        """
        while True:
            try:
                wrapper = None
                try:
                    async with asyncio.timeout(1):
                        wrapper = await queue.get()
                except asyncio.TimeoutError:
                    continue

                except RuntimeError as e:
                    logging.exception("exception in _forward_events_from_queue loop")
                    if e.args[0] == "Event loop is closed":
                        break

                queue.task_done()

                if wrapper is None:
                    continue

                assistant_id = wrapper.assistant_id
                event = wrapper.event

                asgi_correlation_id.correlation_id.set(event.correlation_id)

                conversation_context = self.get_conversation_context(
                    assistant_id=assistant_id, conversation_id=str(event.conversation_id)
                )
                if conversation_context is None:
                    continue

                await self._forward_event(conversation_context, event)

            except Exception:
                logging.exception("exception in _forward_events_from_queue loop")

    @translate_assistant_errors
    async def post_conversation_event(
        self, assistant_id: str, conversation_id: str, event: workbench_model.ConversationEvent
    ) -> None:
        """
        Receives events from semantic workbench and buffers them in a queue to avoid keeping
        the workbench waiting.
        """
        _ = require_found(self.get_conversation_context(assistant_id, conversation_id))

        queue = await self._get_or_create_queue(assistant_id=assistant_id, conversation_id=conversation_id)
        await queue.put(_Event(assistant_id=assistant_id, event=event))

    async def _forward_event(
        self, conversation_context: ConversationContext, event: workbench_model.ConversationEvent
    ) -> None:
        updated_event = event

        content_interceptor = self.assistant_app.content_interceptor
        if content_interceptor is not None:
            try:
                updated_event = await content_interceptor.intercept_incoming_event(conversation_context, event)
            except Exception:
                logger.exception("error in content interceptor, dropping event")

            if updated_event is None:
                logger.info(
                    "event was dropped by content interceptor; event: %s, interceptor: %s",
                    event.event,
                    content_interceptor.__class__.__name__,
                )
                return

        match updated_event.event:
            case workbench_model.ConversationEventType.message_created:
                try:
                    message = workbench_model.ConversationMessage.model_validate(updated_event.data.get("message", {}))
                except ValidationError:
                    logging.exception("invalid message event data")
                    return

                type_specific_events = getattr(
                    self.assistant_app.events.conversation.message, str(message.message_type).replace("-", "_")
                )
                async with asyncio.TaskGroup() as tg:
                    tg.create_task(
                        self.assistant_app.events.conversation.message._on_created_handlers(
                            conversation_context, updated_event, message
                        )
                    )
                    tg.create_task(
                        type_specific_events._on_created_handlers(conversation_context, updated_event, message)
                    )

            case workbench_model.ConversationEventType.message_deleted:
                try:
                    message = workbench_model.ConversationMessage.model_validate(updated_event.data.get("message", {}))
                except ValidationError:
                    logging.exception("invalid message event data")
                    return

                type_specific_events = getattr(
                    self.assistant_app.events.conversation.message, str(message.message_type).replace("-", "_")
                )
                async with asyncio.TaskGroup() as tg:
                    tg.create_task(
                        self.assistant_app.events.conversation.message._on_deleted_handlers(
                            conversation_context, updated_event, message
                        )
                    )
                    tg.create_task(
                        type_specific_events._on_deleted_handlers(conversation_context, updated_event, message)
                    )

            case workbench_model.ConversationEventType.participant_created:
                try:
                    participant = workbench_model.ConversationParticipant.model_validate(
                        updated_event.data.get("participant", {})
                    )
                except ValidationError:
                    logging.exception("invalid participant event data")
                    return

                await self.assistant_app.events.conversation.participant._on_created_handlers(
                    conversation_context, updated_event, participant
                )

            case workbench_model.ConversationEventType.participant_updated:
                try:
                    participant = workbench_model.ConversationParticipant.model_validate(
                        updated_event.data.get("participant", {})
                    )
                except ValidationError:
                    logging.exception("invalid participant event data")
                    return

                await self.assistant_app.events.conversation.participant._on_updated_handlers(
                    conversation_context, updated_event, participant
                )

            case workbench_model.ConversationEventType.file_created:
                try:
                    file = workbench_model.File.model_validate(updated_event.data.get("file", {}))
                except ValidationError:
                    logging.exception("invalid file event data")
                    return

                await self.assistant_app.events.conversation.file._on_created_handlers(
                    conversation_context, updated_event, file
                )

            case workbench_model.ConversationEventType.file_updated:
                try:
                    file = workbench_model.File.model_validate(updated_event.data.get("file", {}))
                except ValidationError:
                    logging.exception("invalid file event data")
                    return

                await self.assistant_app.events.conversation.file._on_updated_handlers(
                    conversation_context, updated_event, file
                )

            case workbench_model.ConversationEventType.file_deleted:
                try:
                    file = workbench_model.File.model_validate(updated_event.data.get("file", {}))
                except ValidationError:
                    logging.exception("invalid file event data")
                    return

                await self.assistant_app.events.conversation.file._on_deleted_handlers(
                    conversation_context, updated_event, file
                )

    @translate_assistant_errors
    async def get_conversation_state_descriptions(
        self, assistant_id: str, conversation_id: str
    ) -> assistant_model.StateDescriptionListResponseModel:
        require_found(self.get_conversation_context(assistant_id, conversation_id))
        return assistant_model.StateDescriptionListResponseModel(
            states=[
                assistant_model.StateDescriptionResponseModel(
                    id=id,
                    display_name=provider.display_name,
                    description=provider.description,
                )
                for id, provider in self.assistant_app.inspector_state_providers.items()
            ]
        )

    @translate_assistant_errors
    async def get_conversation_state(
        self, assistant_id: str, conversation_id: str, state_id: str
    ) -> assistant_model.StateResponseModel:
        conversation_context = require_found(self.get_conversation_context(assistant_id, conversation_id))

        provider = self.assistant_app.inspector_state_providers.get(state_id)
        if provider is None:
            raise NotFoundError(f"inspector {state_id} not found")

        data = await provider.get(conversation_context)
        return assistant_model.StateResponseModel(
            id=state_id,
            data=data.data,
            json_schema=data.json_schema,
            ui_schema=data.ui_schema,
        )

    @translate_assistant_errors
    async def put_conversation_state(
        self,
        assistant_id: str,
        conversation_id: str,
        state_id: str,
        updated_state: assistant_model.StatePutRequestModel,
    ) -> assistant_model.StateResponseModel:
        conversation_context = require_found(self.get_conversation_context(assistant_id, conversation_id))

        provider = self.assistant_app.inspector_state_providers.get(state_id)
        if provider is None:
            raise NotFoundError(f"inspector {state_id} not found")

        if getattr(provider, "set", None) is None:
            raise BadRequestError(f"inspector {state_id} is read-only")

        await cast(WriteableAssistantConversationInspectorStateProvider, provider).set(
            conversation_context, updated_state.data
        )

        return await self.get_conversation_state(assistant_id, conversation_id, state_id)<|MERGE_RESOLUTION|>--- conflicted
+++ resolved
@@ -231,11 +231,7 @@
                 json_schema=default_config.json_schema,
                 ui_schema=default_config.ui_schema,
             ),
-<<<<<<< HEAD
-            metadata=self.service_metadata,
-=======
             metadata=self.assistant_app.assistant_service_metadata,
->>>>>>> 2484c60d
         )
 
     @translate_assistant_errors
