--- conflicted
+++ resolved
@@ -8,11 +8,7 @@
     CallToolRequestParams,
     CallToolResult,
 )
-<<<<<<< HEAD
-from pydantic import BaseModel, Field
-=======
 from pydantic import BaseModel, Field, FileUrl
->>>>>>> 669fceef
 from semantic_workbench_assistant.config import UISchema
 
 logger = logging.getLogger(__name__)
