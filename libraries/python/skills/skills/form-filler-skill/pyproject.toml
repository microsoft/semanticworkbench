[project]
name = "form-filler-skill"
version = "0.1.0"
description = "MADE:Exploration Form-filler skill"
authors = [{name="MADE:Explorers"}]
readme = "README.md"
requires-python = ">=3.11"
dependencies = [
    "assistant-drive>=0.1.0",
<<<<<<< HEAD
=======
    "assistant-extensions[attachments]>=0.1.0",
    "context>=0.1.0",
    "datamodel-code-generator>=0.26.3",
>>>>>>> c3e36b7a
    "events>=0.1.0",
    "openai-client>=0.1.0",
    "skill-library>=0.1.0",
]

[dependency-groups]
dev = [
    "pytest>=8.3.1",
    "pytest-asyncio>=0.23.8",
    "pytest-repeat>=0.9.3",
    "ipykernel>=6.29.4",
    "pyright>=1.1.389",
]

[tool.uv]
package = true

[tool.uv.sources]
assistant-drive = { path = "../../../assistant-drive", editable = true }
<<<<<<< HEAD
=======
assistant-extensions = { path = "../../../assistant-extensions", editable = true }
context = { path = "../../../context", editable = true }
>>>>>>> c3e36b7a
events = { path = "../../../events", editable = true }
openai-client = { path = "../../../openai-client", editable = true }
skill-library = { path = "../../skill-library", editable= true }

[build-system]
requires = ["hatchling"]
build-backend = "hatchling.build"

[tool.pytest.ini_options]
addopts = "-vv"
log_cli = true
log_cli_level = "WARNING"
log_cli_format = "%(asctime)s | %(levelname)-7s | %(name)s | %(message)s"
testpaths = ["tests"]
asyncio_mode = "auto"
asyncio_default_fixture_loop_scope = "function"<|MERGE_RESOLUTION|>--- conflicted
+++ resolved
@@ -7,12 +7,9 @@
 requires-python = ">=3.11"
 dependencies = [
     "assistant-drive>=0.1.0",
-<<<<<<< HEAD
-=======
     "assistant-extensions[attachments]>=0.1.0",
     "context>=0.1.0",
     "datamodel-code-generator>=0.26.3",
->>>>>>> c3e36b7a
     "events>=0.1.0",
     "openai-client>=0.1.0",
     "skill-library>=0.1.0",
@@ -32,11 +29,8 @@
 
 [tool.uv.sources]
 assistant-drive = { path = "../../../assistant-drive", editable = true }
-<<<<<<< HEAD
-=======
 assistant-extensions = { path = "../../../assistant-extensions", editable = true }
 context = { path = "../../../context", editable = true }
->>>>>>> c3e36b7a
 events = { path = "../../../events", editable = true }
 openai-client = { path = "../../../openai-client", editable = true }
 skill-library = { path = "../../skill-library", editable= true }
