﻿// Copyright (c) Microsoft. All rights reserved.

using System;
using System.Collections.Generic;
using System.Linq;
using System.Net.Http;
using System.Text;
using System.Text.Json;
using System.Threading;
using System.Threading.Tasks;
using Microsoft.Extensions.Logging;

namespace Microsoft.SemanticWorkbench.Connector;

public abstract class WorkbenchConnector<TAgentConfig> : IDisposable
    where TAgentConfig : AgentConfigBase, new()
{
    protected IAgentServiceStorage Storage { get; private set; }
    protected WorkbenchConfig WorkbenchConfig { get; private set; }
    protected TAgentConfig DefaultAgentConfig { get; private set; }
    protected HttpClient HttpClient { get; private set; }
    protected ILogger Log { get; private set; }
    protected Dictionary<string, AgentBase<TAgentConfig>> Agents { get; private set; }

    private Timer? _pingTimer;

    protected WorkbenchConnector(
        WorkbenchConfig? workbenchConfig,
        TAgentConfig? defaultAgentConfig,
        IAgentServiceStorage storage,
        ILogger logger)
    {
        this.WorkbenchConfig = workbenchConfig ?? new();
        this.DefaultAgentConfig = defaultAgentConfig ?? new();

        if (Environment.GetEnvironmentVariable("services__agent3__http__0") is not null)
        {
            this.Config.ConnectorEndpoint = $"{Environment.GetEnvironmentVariable("services__agent3__http__0")}/myagents";
        } else if (Environment.GetEnvironmentVariable("services__agent3__https__0") is not null)
        {
            this.Config.ConnectorEndpoint = $"{Environment.GetEnvironmentVariable("services__agent3__https__0")}/myagents";
        }

        if (Environment.GetEnvironmentVariable("services__workbenchservice__http__0") is not null)
        {
            this.Config.WorkbenchEndpoint = Environment.GetEnvironmentVariable("services__workbenchservice__http__0");
        } else if (Environment.GetEnvironmentVariable("services__workbenchservice__https__0") is not null)
        {
            this.Config.WorkbenchEndpoint = Environment.GetEnvironmentVariable("services__workbenchservice__https__0");
        }

        this.Log = logger;
        this.Storage = storage;
        this.HttpClient = new HttpClient();
<<<<<<< HEAD
        var baseAddress = this.Config.WorkbenchEndpoint;
        this.HttpClient.BaseAddress = new Uri(baseAddress);
        this.Agents = new Dictionary<string, AgentBase>();
=======
        this.HttpClient.BaseAddress = new Uri(this.WorkbenchConfig.WorkbenchEndpoint);
        this.Agents = new Dictionary<string, AgentBase<TAgentConfig>>();
>>>>>>> 5b420679

        this.Log.LogTrace("Service instance created");
    }

    /// <summary>
    /// Get service details and default agent configuration
    /// </summary>
    public virtual ServiceInfo<TAgentConfig> GetServiceInfo()
    {
        return new ServiceInfo<TAgentConfig>(this.DefaultAgentConfig)
        {
            ServiceId = this.WorkbenchConfig.ConnectorId,
            Name = this.WorkbenchConfig.ConnectorName,
            Description = this.WorkbenchConfig.ConnectorDescription,
        };
    }

    /// <summary>
    /// Connect the agent service to workbench backend
    /// </summary>
    /// <param name="cancellationToken">Async task cancellation token</param>
    public virtual async Task ConnectAsync(CancellationToken cancellationToken = default)
    {
        this.Log.LogInformation("Connecting {1} {2} {3}...", this.WorkbenchConfig.ConnectorName, this.WorkbenchConfig.ConnectorId, this.WorkbenchConfig.ConnectorEndpoint);
#pragma warning disable CS4014 // ping runs in the background without blocking
        this._pingTimer ??= new Timer(_ => this.PingSemanticWorkbenchBackendAsync(cancellationToken), null, 0, 10000);
#pragma warning restore CS4014

        List<AgentInfo> agents = await this.Storage.GetAllAgentsAsync(cancellationToken).ConfigureAwait(false);
        this.Log.LogInformation("Starting {0} agents", agents.Count);
        foreach (var agent in agents)
        {
            await this.CreateAgentAsync(agent.Id, agent.Name, agent.Config, cancellationToken).ConfigureAwait(false);
        }
    }

    /// <summary>
    /// Disconnect the agent service from the workbench backend
    /// </summary>
    /// <param name="cancellationToken">Async task cancellation token</param>
    public virtual async Task DisconnectAsync(CancellationToken cancellationToken = default)
    {
        this.Log.LogInformation("Disconnecting {1} {2} ...", this.WorkbenchConfig.ConnectorName, this.WorkbenchConfig.ConnectorId);
        if (this._pingTimer != null)
        {
            await this._pingTimer.DisposeAsync().ConfigureAwait(false);
        }

        this._pingTimer = null;
    }

    /// <summary>
    /// Create a new agent instance
    /// </summary>
    /// <param name="agentId">Agent instance ID</param>
    /// <param name="name">Agent name</param>
    /// <param name="configData">Configuration content</param>
    /// <param name="cancellationToken">Async task cancellation token</param>
    public abstract Task CreateAgentAsync(
        string agentId,
        string? name,
        object? configData,
        CancellationToken cancellationToken = default);

    /// <summary>
    /// Get agent with the given ID
    /// </summary>
    /// <param name="agentId">Agent ID</param>
    /// <returns>Agent instance</returns>
    public virtual AgentBase<TAgentConfig>? GetAgent(string agentId)
    {
        return this.Agents.GetValueOrDefault(agentId);
    }

    /// <summary>
    /// Delete an agent instance
    /// </summary>
    /// <param name="agentId">Agent instance ID</param>
    /// <param name="cancellationToken">Async task cancellation token</param>
    public virtual async Task DeleteAgentAsync(
        string agentId,
        CancellationToken cancellationToken = default)
    {
        var agent = this.GetAgent(agentId);
        if (agent == null) { return; }

        this.Log.LogInformation("Deleting agent '{0}'", agentId.HtmlEncode());
        await agent.StopAsync(cancellationToken).ConfigureAwait(false);
        this.Agents.Remove(agentId);
        await agent.StopAsync(cancellationToken).ConfigureAwait(false);
    }

    /// <summary>
    /// Set a state content, visible in the state inspector.
    /// The content is visibile in the state inspector, on the right side panel.
    /// </summary>
    /// <param name="agentId">Agent instance ID</param>
    /// <param name="conversationId">Conversation ID</param>
    /// <param name="insight">Insight content. Markdown and HTML are supported.</param>
    /// <param name="cancellationToken">Async task cancellation token</param>
    public virtual async Task UpdateAgentConversationInsightAsync(
        string agentId,
        string conversationId,
        Insight insight,
        CancellationToken cancellationToken = default)
    {
        this.Log.LogDebug("Updating agent '{0}' '{1}' insight", agentId.HtmlEncode(), insight.Id.HtmlEncode());

        var data = new
        {
            state_id = insight.Id,
            @event = "updated",
            state = new
            {
                id = insight.Id,
                data = new
                {
                    content = insight.Content
                },
                json_schema = new { },
                ui_schema = new { }
            }
        };

        string url = Constants.SendAgentConversationInsightsEvent.Path
            .Replace(Constants.SendAgentConversationInsightsEvent.AgentPlaceholder, agentId, StringComparison.OrdinalIgnoreCase)
            .Replace(Constants.SendAgentConversationInsightsEvent.ConversationPlaceholder, conversationId, StringComparison.OrdinalIgnoreCase);

        await this.SendAsync(HttpMethod.Post, url, data, agentId, "UpdateAgentConversationInsight", cancellationToken).ConfigureAwait(false);
    }

    /// <summary>
    /// Set a temporary agent status within a conversation.
    /// The status is shown inline in the conversation, as a temporary brief message.
    /// </summary>
    /// <param name="agentId">Agent instance ID</param>
    /// <param name="conversationId">Conversation ID</param>
    /// <param name="status">Short status description</param>
    /// <param name="cancellationToken">Async task cancellation token</param>
    public virtual async Task SetAgentStatusAsync(
        string agentId,
        string conversationId,
        string status,
        CancellationToken cancellationToken = default)
    {
        this.Log.LogDebug("Setting agent status in conversation '{0}' with agent '{1}'",
            conversationId.HtmlEncode(), agentId.HtmlEncode());

        var data = new
        {
            status = status,
            active_participant = true
        };

        string url = Constants.SendAgentStatusMessage.Path
            .Replace(Constants.SendAgentStatusMessage.ConversationPlaceholder, conversationId, StringComparison.OrdinalIgnoreCase)
            .Replace(Constants.SendAgentStatusMessage.AgentPlaceholder, agentId, StringComparison.OrdinalIgnoreCase);

        await this.SendAsync(HttpMethod.Put, url, data, agentId, $"SetAgentStatus[{status}]", cancellationToken).ConfigureAwait(false);
    }

    /// <summary>
    /// Reset the temporary agent status within a conversation
    /// </summary>
    /// <param name="agentId">Agent instance ID</param>
    /// <param name="conversationId">Conversation ID</param>
    /// <param name="cancellationToken">Async task cancellation token</param>
    public virtual async Task ResetAgentStatusAsync(
        string agentId,
        string conversationId,
        CancellationToken cancellationToken = default)
    {
        this.Log.LogDebug("Setting agent status in conversation '{0}' with agent '{1}'",
            conversationId.HtmlEncode(), agentId.HtmlEncode());

        const string Payload = """
                               {
                                 "status": null,
                                 "active_participant": true
                               }
                               """;

        var data = JsonSerializer.Deserialize<object>(Payload);

        string url = Constants.SendAgentStatusMessage.Path
            .Replace(Constants.SendAgentStatusMessage.ConversationPlaceholder, conversationId, StringComparison.OrdinalIgnoreCase)
            .Replace(Constants.SendAgentStatusMessage.AgentPlaceholder, agentId, StringComparison.OrdinalIgnoreCase);

        await this.SendAsync(HttpMethod.Put, url, data!, agentId, "ResetAgentStatus", cancellationToken).ConfigureAwait(false);
    }

    /// <summary>
    /// Send a message from an agent to a conversation
    /// </summary>
    /// <param name="agentId">Agent instance ID</param>
    /// <param name="conversationId">Conversation ID</param>
    /// <param name="message">Message content</param>
    /// <param name="cancellationToken">Async task cancellation token</param>
    public virtual async Task SendMessageAsync(
        string agentId,
        string conversationId,
        Message message,
        CancellationToken cancellationToken = default)
    {
        this.Log.LogDebug("Sending message in conversation '{0}' with agent '{1}'",
            conversationId.HtmlEncode(), agentId.HtmlEncode());

        string url = Constants.SendAgentMessage.Path
            .Replace(Constants.SendAgentMessage.ConversationPlaceholder, conversationId, StringComparison.OrdinalIgnoreCase);

        await this.SendAsync(HttpMethod.Post, url, message, agentId, "SendMessage", cancellationToken).ConfigureAwait(false);
    }

    /// <summary>
    /// Get list of files. TODO.
    /// </summary>
    /// <param name="agentId">Agent instance ID</param>
    /// <param name="conversationId">Conversation ID</param>
    /// <param name="cancellationToken">Async task cancellation token</param>
    public virtual async Task GetFilesAsync(
        string agentId,
        string conversationId,
        CancellationToken cancellationToken = default)
    {
        this.Log.LogDebug("Fetching list of files in conversation '{0}'", conversationId.HtmlEncode());

        string url = Constants.GetConversationFiles.Path
            .Replace(Constants.GetConversationFiles.ConversationPlaceholder, conversationId, StringComparison.OrdinalIgnoreCase);

        HttpResponseMessage result = await this.SendAsync(HttpMethod.Get, url, null, agentId, "GetFiles", cancellationToken).ConfigureAwait(false);

        // TODO: parse response and return list

        /*
        {
            "files": [
                {
                    "conversation_id": "7f8c72a3-dd19-44ef-b86c-dbe712a538df",
                    "created_datetime": "2024-01-12T11:04:38.923626",
                    "updated_datetime": "2024-01-12T11:04:38.923789",
                    "filename": "LICENSE",
                    "current_version": 1,
                    "content_type": "application/octet-stream",
                    "file_size": 1141,
                    "participant_id": "72f988bf-86f1-41af-91ab-2d7cd011db47.37348b50-e200-4d93-9602-f1344b1f3cde",
                    "participant_role": "user",
                    "metadata": {}
                }
            ]
        }
        */
    }

    /// <summary>
    /// Download file. TODO.
    /// </summary>
    /// <param name="agentId">Agent instance ID</param>
    /// <param name="conversationId">Conversation ID</param>
    /// <param name="fileName">File name</param>
    /// <param name="cancellationToken">Async task cancellation token</param>
    public virtual async Task DownloadFileAsync(
        string agentId,
        string conversationId,
        string fileName,
        CancellationToken cancellationToken = default)
    {
        this.Log.LogDebug("Downloading file from conversation '{0}'", conversationId.HtmlEncode());

        string url = Constants.ConversationFile.Path
            .Replace(Constants.ConversationFile.ConversationPlaceholder, conversationId, StringComparison.OrdinalIgnoreCase)
            .Replace(Constants.ConversationFile.FileNamePlaceholder, fileName, StringComparison.OrdinalIgnoreCase);

        HttpResponseMessage result = await this.SendAsync(HttpMethod.Get, url, null, agentId, "DownloadFile", cancellationToken).ConfigureAwait(false);

        // TODO: parse response and return file

        /*
        < HTTP/1.1 200 OK
        < date: Fri, 12 Jan 2024 11:12:23 GMT
        < content-disposition: attachment; filename="LICENSE"
        < content-type: application/octet-stream
        < transfer-encoding: chunked
        <
        ...
         */
    }

    /// <summary>
    /// Upload a file. TODO.
    /// </summary>
    /// <param name="agentId">Agent instance ID</param>
    /// <param name="conversationId">Conversation ID</param>
    /// <param name="fileName">File name</param>
    /// <param name="cancellationToken">Async task cancellation token</param>
    public virtual async Task UploadFileAsync(
        string agentId,
        string conversationId,
        string fileName,
        CancellationToken cancellationToken = default)
    {
        this.Log.LogDebug("Deleting file {0} from a conversation '{1}'", fileName.HtmlEncode(), conversationId.HtmlEncode());

        string url = Constants.UploadConversationFile.Path
            .Replace(Constants.UploadConversationFile.ConversationPlaceholder, conversationId, StringComparison.OrdinalIgnoreCase);

        // TODO: include file using multipart/form-data

        await this.SendAsync(HttpMethod.Put, url, null, agentId, "UploadFile", cancellationToken).ConfigureAwait(false);
    }

    /// <summary>
    /// Delete a file
    /// </summary>
    /// <param name="agentId">Agent instance ID</param>
    /// <param name="conversationId">Conversation ID</param>
    /// <param name="fileName">File name</param>
    /// <param name="cancellationToken">Async task cancellation token</param>
    public virtual async Task DeleteFileAsync(
        string agentId,
        string conversationId,
        string fileName,
        CancellationToken cancellationToken = default)
    {
        this.Log.LogDebug("Deleting file {0} from a conversation '{1}'", fileName.HtmlEncode(), conversationId.HtmlEncode());

        string url = Constants.ConversationFile.Path
            .Replace(Constants.ConversationFile.ConversationPlaceholder, conversationId, StringComparison.OrdinalIgnoreCase)
            .Replace(Constants.ConversationFile.FileNamePlaceholder, fileName, StringComparison.OrdinalIgnoreCase);

        await this.SendAsync(HttpMethod.Delete, url, null, agentId, "DeleteFile", cancellationToken).ConfigureAwait(false);
    }

    public virtual async Task PingSemanticWorkbenchBackendAsync(CancellationToken cancellationToken)
    {
        this.Log.LogTrace("Pinging workbench backend");
        string path = Constants.AgentServiceRegistration.Path
            .Replace(Constants.AgentServiceRegistration.Placeholder, this.WorkbenchConfig.ConnectorId, StringComparison.OrdinalIgnoreCase);

        var data = new
        {
            name = $"{this.WorkbenchConfig.ConnectorName} [{this.WorkbenchConfig.ConnectorId}]",
            description = this.WorkbenchConfig.ConnectorDescription,
            url = this.WorkbenchConfig.ConnectorEndpoint,
            online_expires_in_seconds = 20
        };

        await this.SendAsync(HttpMethod.Put, path, data, null, "PingSWBackend", cancellationToken).ConfigureAwait(false);
    }

    #region internals ===========================================================================

    public void Dispose()
    {
        this.Dispose(true);
        GC.SuppressFinalize(this);
    }

    protected virtual void Dispose(bool disposing)
    {
        if (disposing)
        {
            this._pingTimer?.Dispose();
            this._pingTimer = null;
            this.HttpClient.Dispose();
        }
    }

    protected virtual async Task<HttpResponseMessage> SendAsync(
        HttpMethod method,
        string url,
        object? data,
        string? agentId,
        string description,
        CancellationToken cancellationToken)
    {
        try
        {
            this.Log.LogTrace("Preparing request: {2}", description);
            HttpRequestMessage request = this.PrepareRequest(method, url, data, agentId);
            this.Log.LogTrace("Sending request {0} {1} [{2}]", method, url.HtmlEncode(), description);
            HttpResponseMessage result = await this.HttpClient
                .SendAsync(request, cancellationToken)
                .ConfigureAwait(false);
            request.Dispose();
            return result;
        }
        catch (HttpRequestException e)
        {
            this.Log.LogError("HTTP request failed: {0}. Request: {1} {2} [{3}]", e.Message.HtmlEncode(), method, url.HtmlEncode(), description);
            throw;
        }
        catch (Exception e)
        {
            this.Log.LogError(e, "Unexpected error");
            throw;
        }
    }

    protected virtual HttpRequestMessage PrepareRequest(
        HttpMethod method,
        string url,
        object? data,
        string? agentId)
    {
        HttpRequestMessage request = new(method, url);
        if (Constants.HttpMethodsWithBody.Contains(method))
        {
            request.Content = new StringContent(JsonSerializer.Serialize(data), Encoding.UTF8, "application/json");
        }

        request.Headers.Add(Constants.HeaderServiceId, this.WorkbenchConfig.ConnectorId);
        if (!string.IsNullOrEmpty(agentId))
        {
            request.Headers.Add(Constants.HeaderAgentId, agentId);
        }

        return request;
    }

    #endregion
}<|MERGE_RESOLUTION|>--- conflicted
+++ resolved
@@ -52,15 +52,9 @@
         this.Log = logger;
         this.Storage = storage;
         this.HttpClient = new HttpClient();
-<<<<<<< HEAD
         var baseAddress = this.Config.WorkbenchEndpoint;
         this.HttpClient.BaseAddress = new Uri(baseAddress);
-        this.Agents = new Dictionary<string, AgentBase>();
-=======
-        this.HttpClient.BaseAddress = new Uri(this.WorkbenchConfig.WorkbenchEndpoint);
-        this.Agents = new Dictionary<string, AgentBase<TAgentConfig>>();
->>>>>>> 5b420679
-
+        this.Agents = new Dictionary<string, AgentBase<TAgentConfig>>()>();
         this.Log.LogTrace("Service instance created");
     }
 
