[project]
name = "mcp-server-office"
version = "0.1.0"
description = "Microsoft Office tools and utilities as a Model Context Protocol (MCP) server."
authors = [{ name = "Semantic Workbench Team" }]
readme = "README.md"
requires-python = ">=3.11, <3.13"

dependencies = [
    "aiohttp>=3.11.13",
    "azure-identity>=1.20.0",
    "mcp>=1.2.1",
    "mcp-extensions[openai]>=0.1.0",
    "ngrok>=1.4.0",
<<<<<<< HEAD
    "pendulum>=3.0.0",
    "python-dotenv>=1.0.1",
    "python-liquid>=1.13.0",
    "pywin32==308",
=======
    "pywin32==308; platform_system == 'Windows'",
>>>>>>> f90ec313
]

[dependency-groups]
dev = [
    "pyright>=1.1.389",
    "pyinstaller>=6.11",
    "pytest>=8.0",
    "pytest-asyncio>=0.25",
]

[tool.hatch.build.targets.wheel]
packages = ["mcp_server"]

[tool.uv]
package = true

[tool.uv.sources]
mcp-extensions = { path = "../../libraries/python/mcp-extensions", editable = true }

[build-system]
requires = ["hatchling"]
build-backend = "hatchling.build"<|MERGE_RESOLUTION|>--- conflicted
+++ resolved
@@ -12,14 +12,10 @@
     "mcp>=1.2.1",
     "mcp-extensions[openai]>=0.1.0",
     "ngrok>=1.4.0",
-<<<<<<< HEAD
     "pendulum>=3.0.0",
     "python-dotenv>=1.0.1",
     "python-liquid>=1.13.0",
-    "pywin32==308",
-=======
     "pywin32==308; platform_system == 'Windows'",
->>>>>>> f90ec313
 ]
 
 [dependency-groups]
