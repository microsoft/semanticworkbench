--- conflicted
+++ resolved
@@ -127,11 +127,7 @@
 {
   "mcpServers": {
     "mcp-server-filesystem": {
-<<<<<<< HEAD
       "command": "http://127.0.0.1:6060/sse?allowed_directories=/path1,/path2",
-=======
-      "command": "http://127.0.0.1:6060/sse",
->>>>>>> a3ccff67
       "args": []
     }
   }
