--- conflicted
+++ resolved
@@ -13,11 +13,7 @@
 ## Steps
 
 - Use VS Code > `Run and Debug` (ctrl/cmd+shift+d) > `semantic-workbench` to start the app and service from this workspace
-<<<<<<< HEAD
-- Use VS Code > `Run and Debug` (ctrl/cmd+shift+d) > `launch assistant` to start the assistant.
-=======
 - Use VS Code > `Run and Debug` (ctrl/cmd+shift+d) > `python-example01` to start the assistant.
->>>>>>> 4f1d8983
 - If running in a devcontainer, follow the instructions in [GitHub Codespaces / devcontainer README](../../.devcontainer/README.md#start-the-app-and-service) for any additional steps.
 - Return to the workbench app to interact with the assistant
 - Add a new assistant from the main menu of the app, choose `Python Example 01 Assistant`
