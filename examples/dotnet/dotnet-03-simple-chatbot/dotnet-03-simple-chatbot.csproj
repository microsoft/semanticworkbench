--- conflicted
+++ resolved
@@ -10,13 +10,6 @@
     </PropertyGroup>
 
     <ItemGroup>
-<<<<<<< HEAD
-<!--        <PackageReference Include="Microsoft.SemanticWorkbench.Connector" Version="0.3.241104.1" />-->
-    </ItemGroup>
-
-    <ItemGroup>
-=======
->>>>>>> 1f6d7e84
         <PackageReference Include="Azure.AI.ContentSafety" Version="1.0.0" />
         <PackageReference Include="Azure.Identity" Version="1.13.1" />
         <PackageReference Include="Microsoft.SemanticKernel" Version="1.26.0" />
@@ -65,7 +58,8 @@
     </ItemGroup>
 
     <ItemGroup>
-      <ProjectReference Include="..\..\..\libraries\dotnet\WorkbenchConnector\WorkbenchConnector.csproj" />
+        <ProjectReference
+            Include="..\..\..\libraries\dotnet\WorkbenchConnector\WorkbenchConnector.csproj" />
     </ItemGroup>
 
 </Project>