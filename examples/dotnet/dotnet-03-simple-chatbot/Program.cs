﻿// Copyright (c) Microsoft. All rights reserved.

using Azure;
using Azure.AI.ContentSafety;
using Azure.Identity;
using Microsoft.SemanticWorkbench.Connector;

namespace AgentExample;

internal static class Program
{
    private const string CORSPolicyName = "MY-CORS";

    internal static async Task Main(string[] args)
    {
        // Setup
        var appBuilder = WebApplication.CreateBuilder(args);

        // Load settings from files and env vars
        appBuilder.Configuration
            .AddJsonFile("appsettings.json")
            .AddJsonFile("appsettings.Development.json", optional: true)
            .AddJsonFile("appsettings.development.json", optional: true)
            .AddEnvironmentVariables();

        appBuilder.Services
            .AddLogging()
            .AddCors(opt => opt.AddPolicy(CORSPolicyName, pol => pol.WithMethods("GET", "POST", "PUT", "DELETE")))
            .AddSingleton<IAgentServiceStorage, AgentServiceStorage>() // Agents storage layer for config and chats
            .AddSingleton<WorkbenchConnector<MyAgentConfig>, MyWorkbenchConnector>() // Workbench backend connector
            .AddAzureAIContentSafety(appBuilder.Configuration.GetSection("AzureContentSafety")); // Content moderation

        // Build
        WebApplication app = appBuilder.Build();
        app.UseCors(CORSPolicyName);

        // Connect to workbench backend, keep alive, and accept incoming requests
        var connectorEndpoint = app.Configuration.GetSection("Workbench").Get<WorkbenchConfig>()!.ConnectorEndpoint;
<<<<<<< HEAD
        if(Environment.GetEnvironmentVariable("services__agent3__http__0") != null)
        {
            connectorEndpoint = $"{Environment.GetEnvironmentVariable("services__agent3__http__0")}/myagents";
        }
        Console.WriteLine($"The env var value is {Environment.GetEnvironmentVariable("services__agent3__http__0")}");
        Console.WriteLine($"The connector endpoint is {connectorEndpoint}");
        using var agentService = app.UseAgentWebservice(connectorEndpoint, true);
=======
        using var agentService = app.UseAgentWebservice<MyAgentConfig>(connectorEndpoint, true);
>>>>>>> 5b420679
        await agentService.ConnectAsync().ConfigureAwait(false);

        // Start app and webservice
        await app.RunAsync().ConfigureAwait(false);
    }

    private static IServiceCollection AddAzureAIContentSafety(
        this IServiceCollection services,
        IConfiguration config)
    {
        var authType = config.GetValue<string>("AuthType");
        var endpoint = new Uri(config.GetValue<string>("Endpoint")!);
        var apiKey = config.GetValue<string>("ApiKey");

        return services.AddSingleton<ContentSafetyClient>(_ => authType == "AzureIdentity"
            ? new ContentSafetyClient(endpoint, new DefaultAzureCredential())
            : new ContentSafetyClient(endpoint, new AzureKeyCredential(apiKey!)));
    }

    /*
       The Agent in this example allows to switch model, so SK kernel and chat
       service are created at runtime. See MyAgent.GetChatCompletionService().

       When you deploy your agent to Prod you will likely use a single model,
       so you could pass the SK kernel via DI, using the code below.

       Note: Semantic Kernel doesn't allow to use a single chat completion service
             with multiple models. If you use different models, SK expects to define
             multiple services, with a different ID.

    private static IServiceCollection AddSemanticKernel(
        this IServiceCollection services,
        IConfiguration openaiCfg,
        IConfiguration azureAiCfg)
    {
        var openaiEndpoint = openaiCfg.GetValue<string>("Endpoint")
                             ?? throw new ArgumentNullException("OpenAI config not found");

        var openaiKey = openaiCfg.GetValue<string>("ApiKey")
                        ?? throw new ArgumentNullException("OpenAI config not found");

        var azEndpoint = azureAiCfg.GetValue<string>("Endpoint")
                         ?? throw new ArgumentNullException("Azure OpenAI config not found");

        var azAuthType = azureAiCfg.GetValue<string>("AuthType")
                         ?? throw new ArgumentNullException("Azure OpenAI config not found");

        var azApiKey = azureAiCfg.GetValue<string>("ApiKey")
                       ?? throw new ArgumentNullException("Azure OpenAI config not found");

        return services.AddSingleton<Kernel>(_ =>
        {
            var b = Kernel.CreateBuilder();
            b.AddOpenAIChatCompletion(
                modelId: "... model name ...",
                endpoint: new Uri(openaiEndpoint),
                apiKey: openaiKey,
                serviceId: "... service name (e.g. model name) ...");

            if (azAuthType == "AzureIdentity")
            {
                b.AddAzureOpenAIChatCompletion(
                    deploymentName: "... deployment name ...",
                    endpoint: azEndpoint,
                    credentials: new DefaultAzureCredential(),
                    serviceId: "... service name (e.g. model name) ...");
            }
            else
            {
                b.AddAzureOpenAIChatCompletion(
                    deploymentName: "... deployment name ...",
                    endpoint: azEndpoint,
                    apiKey: azApiKey,
                    serviceId: "... service name (e.g. model name) ...");
            }

            return b.Build();
        });
    }
    */
}<|MERGE_RESOLUTION|>--- conflicted
+++ resolved
@@ -36,7 +36,7 @@
 
         // Connect to workbench backend, keep alive, and accept incoming requests
         var connectorEndpoint = app.Configuration.GetSection("Workbench").Get<WorkbenchConfig>()!.ConnectorEndpoint;
-<<<<<<< HEAD
+
         if(Environment.GetEnvironmentVariable("services__agent3__http__0") != null)
         {
             connectorEndpoint = $"{Environment.GetEnvironmentVariable("services__agent3__http__0")}/myagents";
@@ -44,9 +44,7 @@
         Console.WriteLine($"The env var value is {Environment.GetEnvironmentVariable("services__agent3__http__0")}");
         Console.WriteLine($"The connector endpoint is {connectorEndpoint}");
         using var agentService = app.UseAgentWebservice(connectorEndpoint, true);
-=======
-        using var agentService = app.UseAgentWebservice<MyAgentConfig>(connectorEndpoint, true);
->>>>>>> 5b420679
+
         await agentService.ConnectAsync().ConfigureAwait(false);
 
         // Start app and webservice
