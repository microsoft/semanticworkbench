--- conflicted
+++ resolved
@@ -183,11 +183,7 @@
   "settings": {
     "markdown.validate.enabled": true,
     "ruff.configuration": "${workspaceFolder}/../ruff.toml",
-<<<<<<< HEAD
     "ruff.interpreter": ["${workspaceFolder}/../.venv"],
-=======
-    "ruff.interpreter": ["${workspaceFolder}/../.venv/bin/python"],
->>>>>>> 669fceef
     "ruff.importStrategy": "useBundled",
     "ruff.nativeServer": "on",
     "[python]": {
