--- conflicted
+++ resolved
@@ -1,12 +1,8 @@
 import json
 import logging
-<<<<<<< HEAD
 from enum import StrEnum
 from os import path
 from pathlib import Path
-=======
-from os import path
->>>>>>> f7480614
 from typing import Any, Callable
 
 import deepmerge
@@ -112,7 +108,6 @@
             logger.warning(f"Could not find command {message.command_name}")
 
     async def respond_to_conversation(
-<<<<<<< HEAD
         self,
         config: AssistantConfigModel,
         context: ConversationContext,
@@ -150,8 +145,6 @@
         return is_mode_running
 
     def set_mode_draft_outline(
-=======
->>>>>>> f7480614
         self,
         config: AssistantConfigModel,
         context: ConversationContext,
@@ -168,7 +161,6 @@
             return
 
         # Run
-<<<<<<< HEAD
         state.mode.name = ModeEnum.DRAFT_OUTLINE
         state.mode.is_completed = False
 
@@ -185,42 +177,6 @@
         # Retrieve Document Agent conversation state
         state = _get_state(context)
 
-=======
-        mode = self.state.mode
-        match self.state.mode.function:
-            case self._mode_draft_outline:
-                logger.info(f"Document Agent in mode: {mode.function.__name__}")
-                await mode.function(self, config, context, message, metadata)
-            case _:
-                logger.error("Document Agent failed to find a corresponding mode.")
-
-    @classmethod
-    def set_mode_draft_outline(
-        cls,
-        config: AssistantConfigModel,
-        context: ConversationContext,
-        message: ConversationMessage,
-        metadata: dict[str, Any] = {},
-    ) -> None:
-        # Pre-requisites
-        if cls.state.mode.function:
-            logger.error(f"Document Agent in mode: {cls.state.mode.function.__name__}. Cannot change modes.")
-            return
-
-        # Run
-        cls.state.mode.function = cls._mode_draft_outline
-        cls.state.mode.is_completed = False
-
-    @classmethod
-    async def _mode_draft_outline(
-        cls,
-        instance,
-        config: AssistantConfigModel,
-        context: ConversationContext,
-        message: ConversationMessage,
-        metadata: dict[str, Any] = {},
-    ) -> None:
->>>>>>> f7480614
         # Pre-requisites
         # We can't be here if the mode doesn't match (or is complete).  This needs to be updated prior.
         if state.mode.name != ModeEnum.DRAFT_OUTLINE or state.mode.is_completed:
@@ -250,13 +206,15 @@
             step.is_completed = False
             match state.mode.step.name:
                 case StepEnum.DO_GC_ATTACHMENT_CHECK:
+                    # also noticing, if this is done or on complete, not necessarily a message sent out... same as issue below?
+                    # so have to do a new user input to ick off next step.
                     step.name = StepEnum.DO_DRAFT_OUTLINE
                 case StepEnum.DO_DRAFT_OUTLINE:
                     step.name = StepEnum.DO_GC_GET_OUTLINE_FEEDBACK
                 case StepEnum.DO_GC_GET_OUTLINE_FEEDBACK:
                     step.name = StepEnum.DO_FINAL_OUTLINE
                 case StepEnum.DO_FINAL_OUTLINE:  # The End. Reset.
-                    # This isn't quite right.  upon the last step completeing, everthing should be reset.
+                    # This isn't quite right.  upon the last step completing, everything should be reset.
                     # We shouldn't have to come back in after we are done with another user message to reset stuff.
                     logger.info("Document Agent completing mode: %s", ModeEnum.DRAFT_OUTLINE)
                     mode.name = None
@@ -271,7 +229,6 @@
                     return is_mode_running
 
         # Call step
-<<<<<<< HEAD
         step_function = self.get_step_callable(step.name)
         if step_function:
             logger.info(f"Document Agent running mode.step: {step.name}")
@@ -286,64 +243,32 @@
         _set_state(context, state)
 
         return is_mode_running
-=======
-        logger.info(f"Document Agent running mode.step: {step.function.__name__}")
-        step.is_completed = await step.function(instance, config, context, message, metadata)
-        logger.info("Document Agent mode.step status: %s", "completed" if step.is_completed else "not completed")
->>>>>>> f7480614
 
     ###
     # step functions for _mode_draft_outline.
     ###
-<<<<<<< HEAD
     async def _gc_attachment_check(
         self,
-=======
-    @classmethod
-    async def _gc_attachment_check(
-        cls,
-        instance,
->>>>>>> f7480614
-        config: AssistantConfigModel,
-        context: ConversationContext,
-        message: ConversationMessage,
-        metadata: dict[str, Any] = {},
-    ) -> bool:
-<<<<<<< HEAD
+        config: AssistantConfigModel,
+        context: ConversationContext,
+        message: ConversationMessage,
+        metadata: dict[str, Any] = {},
+    ) -> bool:
         is_completed = await self._gc_respond_to_conversation(config, gc_config, message, context, metadata)
         return is_completed
 
     async def _draft_outline(
         self,
-=======
-        is_completed = await cls._gc_respond_to_conversation(config, gc_config, message, context, metadata)
-        return is_completed
-
-    @classmethod
-    async def _draft_outline(
-        cls,
-        instance,
->>>>>>> f7480614
-        config: AssistantConfigModel,
-        context: ConversationContext,
-        message: ConversationMessage,
-        metadata: dict[str, Any] = {},
-    ) -> bool:
-<<<<<<< HEAD
+        config: AssistantConfigModel,
+        context: ConversationContext,
+        message: ConversationMessage,
+        metadata: dict[str, Any] = {},
+    ) -> bool:
         is_completed = await self.draft_outline(config, context, message, metadata)
         return is_completed
 
     async def _gc_get_outline_feedback(
         self,
-=======
-        is_completed = await cls.draft_outline(instance, config, context, message, metadata)
-        return is_completed
-
-    @classmethod
-    async def _gc_get_outline_feedback(
-        cls,
-        instance,
->>>>>>> f7480614
         config: AssistantConfigModel,
         context: ConversationContext,
         message: ConversationMessage,
@@ -352,15 +277,8 @@
         # pretend completed
         return True
 
-<<<<<<< HEAD
     async def _final_outline(
         self,
-=======
-    @classmethod
-    async def _final_outline(
-        cls,
-        instance,
->>>>>>> f7480614
         config: AssistantConfigModel,
         context: ConversationContext,
         message: ConversationMessage,
@@ -371,10 +289,6 @@
 
     ####
 
-<<<<<<< HEAD
-=======
-    @classmethod
->>>>>>> f7480614
     async def _gc_respond_to_conversation(
         cls,
         config: AssistantConfigModel,
@@ -394,19 +308,15 @@
                 conversation_context=context,
                 last_user_message=message.content,
             )
-<<<<<<< HEAD
             if is_conversation_over:
                 return is_conversation_over  # Do not send the hard-coded response message from gc
 
-=======
->>>>>>> f7480614
             if response_message is None:
                 # need to double check this^^ None logic, when it would occur in GC. Make "" for now.
                 agent_message = ""
             else:
                 agent_message = response_message
 
-<<<<<<< HEAD
             # add the completion to the metadata for debugging
             deepmerge.always_merger.merge(
                 metadata,
@@ -507,109 +417,6 @@
         if message.message_type == MessageType.command:
             message_type = MessageType.command
 
-=======
-            if not is_conversation_over:
-                # add the completion to the metadata for debugging
-                deepmerge.always_merger.merge(
-                    metadata,
-                    {
-                        "debug": {
-                            f"{method_metadata_key}": {"response": agent_message},
-                        }
-                    },
-                )
-
-                # send the response to the conversation
-                await context.send_messages(
-                    NewConversationMessage(
-                        content=agent_message,
-                        message_type=MessageType.chat,
-                        metadata=metadata,
-                    )
-                )
-
-        except Exception as e:
-            logger.exception(f"exception occurred processing guided conversation: {e}")
-            agent_message = "An error occurred while processing the guided conversation."
-            deepmerge.always_merger.merge(
-                metadata,
-                {
-                    "debug": {
-                        f"{method_metadata_key}": {
-                            "error": str(e),
-                        },
-                    }
-                },
-            )
-
-        return is_conversation_over
-
-    @classmethod
-    async def draft_outline(
-        cls,
-        instance,
-        config: AssistantConfigModel,
-        context: ConversationContext,
-        message: ConversationMessage,
-        metadata: dict[str, Any] = {},
-    ) -> bool:
-        method_metadata_key = "draft_outline"
-
-        # get conversation related info
-        conversation = await context.get_messages(before=message.id)
-        if message.message_type == MessageType.chat:
-            conversation.messages.append(message)
-        participants_list = await context.get_participants(include_inactive=True)
-
-        # get attachments related info
-        attachment_messages = await instance.attachments_extension.get_completion_messages_for_attachments(
-            context, config=config.agents_config.attachment_agent
-        )
-
-        # get outline related info
-        outline: str | None = None
-        if path.exists(storage_directory_for_context(context) / "outline.txt"):
-            outline = (storage_directory_for_context(context) / "outline.txt").read_text()
-
-        # create chat completion messages
-        chat_completion_messages: list[ChatCompletionMessageParam] = []
-        chat_completion_messages.append(_main_system_message())
-        chat_completion_messages.append(
-            _chat_history_system_message(conversation.messages, participants_list.participants)
-        )
-        chat_completion_messages.extend(attachment_messages)
-        if outline is not None:
-            chat_completion_messages.append(_outline_system_message(outline))
-
-        # make completion call to openai
-        async with openai_client.create_client(config.service_config) as client:
-            try:
-                completion_args = {
-                    "messages": chat_completion_messages,
-                    "model": config.request_config.openai_model,
-                    "response_format": {"type": "text"},
-                }
-                completion = await client.chat.completions.create(**completion_args)
-                content = completion.choices[0].message.content
-                _on_success_metadata_update(metadata, method_metadata_key, config, chat_completion_messages, completion)
-
-            except Exception as e:
-                logger.exception(f"exception occurred calling openai chat completion: {e}")
-                content = (
-                    "An error occurred while calling the OpenAI API. Is it configured correctly?"
-                    "View the debug inspector for more information."
-                )
-                _on_error_metadata_update(metadata, method_metadata_key, config, chat_completion_messages, e)
-
-        # store only latest version for now (will keep all versions later as need arises)
-        (storage_directory_for_context(context) / "outline.txt").write_text(content)
-
-        # send the response to the conversation only if from a command.  Otherwise return info to caller.
-        message_type = MessageType.chat
-        if message.message_type == MessageType.command:
-            message_type = MessageType.command
-
->>>>>>> f7480614
         await context.send_messages(
             NewConversationMessage(
                 content=content,
@@ -617,11 +424,6 @@
                 metadata=metadata,
             )
         )
-<<<<<<< HEAD
-=======
-
-        return True
->>>>>>> f7480614
 
         return True
 
