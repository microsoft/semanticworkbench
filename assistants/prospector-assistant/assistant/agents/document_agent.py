import json
import logging
from enum import StrEnum
from os import path
from pathlib import Path
from typing import Any, Callable

import deepmerge
import openai_client
from assistant_extensions.attachments import AttachmentsExtension
from openai.types.chat import (
    ChatCompletionMessageParam,
    ChatCompletionSystemMessageParam,
)
from pydantic import BaseModel
from semantic_workbench_api_model.workbench_model import (
    ConversationMessage,
    ConversationParticipant,
    MessageType,
    NewConversationMessage,
)
from semantic_workbench_assistant.assistant_app import ConversationContext, storage_directory_for_context

from ..config import AssistantConfigModel
from .document.config import GuidedConversationAgentConfigModel
from .document.guided_conversation import GuidedConversationAgent

logger = logging.getLogger(__name__)


#
# region state, mode, and steps
#
<<<<<<< HEAD


class Status(StrEnum):
    UNDEFINED = "undefined"
    NOT_COMPLETED = "not_completed"
    USER_COMPLETED = "user_completed"
    USER_EXIT_EARLY = "user_exit_early"


class StepName(StrEnum):
    UNDEFINED = "undefined"
=======
class StepEnum(StrEnum):
>>>>>>> d0142757
    DO_GC_ATTACHMENT_CHECK = "step_gc_attachment_check"
    DO_DRAFT_OUTLINE = "step_draft_outline"
    DO_GC_GET_OUTLINE_FEEDBACK = "step_gc_get_outline_feedback"
    DO_FINAL_OUTLINE = "step_final_outline"


<<<<<<< HEAD
class ModeName(StrEnum):
    UNDEFINED = "undefined"
=======
class ModeEnum(StrEnum):
>>>>>>> d0142757
    DRAFT_OUTLINE = "mode_draft_outline"


class Step(BaseModel):
<<<<<<< HEAD
    name: StepName = StepName.UNDEFINED
    status: Status = Status.UNDEFINED

    def _error_check(self) -> None:
        # name and status should either both be UNDEFINED or both be defined. Always.
        if (self.name is StepName.UNDEFINED and self.status is not Status.UNDEFINED) or (
            self.status is Status.UNDEFINED and self.name is not StepName.UNDEFINED
        ):
            logger.error(
                "Either step name or step status is UNDEFINED, and the other is not. Both must be UNDEFINED at the same time: Step name is %s, status is %s",
                self.name,
                self.status,
            )
        # should this throw an exception?

    def reset(self) -> None:
        self = Step()  # not sure what to do about this squiggly.

    def set_name(self, name: StepName) -> None:
        if name is StepName.UNDEFINED:  # need to reset step
            self.reset()
        if name is not self.name:  # update if new step name
            self = Step(name=name, status=Status.NOT_COMPLETED)
        self._error_check()

    def get_name(self) -> StepName:
        self._error_check()
        return self.name

    def set_status(self, status: Status) -> None:
        if status is Status.UNDEFINED:  # need to reset mode
            self.reset()
        self.status = status
        self._error_check()

    def get_status(self) -> Status:
        self._error_check()
        return self.status


class Mode(BaseModel):
    name: ModeName = ModeName.UNDEFINED
    status: Status = Status.UNDEFINED
    current_step: Step = Step()
    step_order: list[StepName] = []

    def _error_check(self) -> None:
        # name and status should either both be UNDEFINED or both be defined. Always.
        if (self.name is ModeName.UNDEFINED and self.status is not Status.UNDEFINED) or (
            self.status is Status.UNDEFINED and self.name is not ModeName.UNDEFINED
        ):
            logger.error(
                "Either mode name or mode status is UNDEFINED, and the other is not. Both must be UNDEFINED at the same time: Mode name is %s, status is %s",
                self.name,
                self.status,
            )
        # should this throw an exception?

    def reset(self) -> None:
        self = Mode()  # not sure what to do about this squiggly.

    def set_name(self, name: ModeName) -> None:
        if name is ModeName.UNDEFINED:  # need to reset mode
            self.reset()
        if name is not self.name:  # update if new mode name
            self = Mode(name=name, status=Status.NOT_COMPLETED)
        self._error_check()

    def get_name(self) -> ModeName:
        self._error_check()
        return self.name

    def set_status(self, status: Status) -> None:
        if status is Status.UNDEFINED:  # need to reset mode
            self.reset()
        self.status = status
        self._error_check()

    def get_status(self) -> Status:
        self._error_check()
        return self.status

    def is_running(self) -> bool:
        if self.status is Status.NOT_COMPLETED:
            return True
        return False  # UNDEFINED, USER_EXIT_EARLY, USER_COMPLETED

    def set_step(self, step: Step) -> None:
        self.current_step = step

    def get_step(self) -> Step:
        return self.current_step

    def set_step_order(self, steps: list[StepName]) -> None:
        self.step_order = steps

    def get_step_order(self) -> list[StepName]:
        return self.step_order

    def get_next_step(self) -> Step | None:
        steps = self.step_order
        if len(steps) == 0:
            return None

        current_step = self.get_step()
        current_step_name = current_step.get_name()
        if current_step_name is steps[-1]:
            return None  # on final step

        for index, step in enumerate(steps[:-1]):
            if step is current_step_name:
                next_step_name = steps[index + 1]
                break

        return Step(name=next_step_name, status=Status.NOT_COMPLETED)
=======
    name: StepEnum | None = None
    is_completed: bool = True  # force logic to set this correctly.


class Mode(BaseModel):
    name: ModeEnum | None = None
    step: Step = Step()
    is_completed: bool = True  # force logic to set this correctly.
>>>>>>> d0142757


class State(BaseModel):
    mode: Mode = Mode()

    def set_mode(self, mode) -> None:
        self.mode = mode


@staticmethod
def _get_document_agent_conversation_storage_path(context: ConversationContext, filename: str | None = None) -> Path:
    """
    Get the path to the directory for storing files.
    """
    path = storage_directory_for_context(context) / "document_agent"
    if filename:
        path /= filename
    return path


@staticmethod
def _write_document_agent_conversation_state(context: ConversationContext, state_dict: dict) -> None:
    """
    Write the state to a file.
    """
    json_data = json.dumps(state_dict)
    path = _get_document_agent_conversation_storage_path(context)
    if not path.exists():
        path.mkdir(parents=True)
    path = path / "state.json"
    path.write_text(json_data)


@staticmethod
def _read_document_agent_conversation_state(context: ConversationContext) -> dict | None:
    """
    Read the state from a file.
    """
    path = _get_document_agent_conversation_storage_path(context, "state.json")
    if path.exists():
        try:
            json_data = path.read_text()
            return json.loads(json_data)
        except Exception:
            pass
    return None


# endregion

#
# region document agent
#


class DocumentAgent:
    """
    An agent for working on document content: creation, editing, translation, etc.
    """

    def __init__(self, attachments_extension: AttachmentsExtension) -> None:
<<<<<<< HEAD
        self._attachments_extension: AttachmentsExtension = attachments_extension
        self._state: State | None = None
        self._commands: list[Callable] = [self._set_mode_draft_outline]
        self._mode_name_to_method: dict[ModeName, Callable] = {ModeName.DRAFT_OUTLINE: self._mode_draft_outline}
        self._step_name_to_method: dict[StepName, Callable] = {}  # To be defined in mode method
=======
        self.attachments_extension = attachments_extension
        self._commands = [self.set_mode_draft_outline]  # self.draft_outline]
        self._mode_to_callable: dict[ModeEnum, Callable] = {
            ModeEnum.DRAFT_OUTLINE: self._mode_draft_outline,
        }
        self._step_to_callable: dict[StepEnum, Callable] = {
            StepEnum.DO_GC_ATTACHMENT_CHECK: self._gc_attachment_check,
            StepEnum.DO_DRAFT_OUTLINE: self._draft_outline,
            StepEnum.DO_GC_GET_OUTLINE_FEEDBACK: self._gc_get_outline_feedback,
            StepEnum.DO_FINAL_OUTLINE: self._final_outline,
        }
>>>>>>> d0142757

    @property
    def commands(self) -> list[Callable]:
        return self._commands

<<<<<<< HEAD
    def _write_state(self, context: ConversationContext) -> None:
        if self._state is None:
            logger.error("Document Agent: local state is None. Cannot write to storage.")
            return
        _write_document_agent_conversation_state(context, self._state.model_dump())

    def _read_state(self, context: ConversationContext) -> State:
        state_dict = _read_document_agent_conversation_state(context)
        if state_dict is not None:
            state = State(**state_dict)
        else:
            logger.info("Document Agent: no state found in storage. Returning a new state.")
            state = State()
        return state

    def _get_mode_method(self, mode: Mode | None) -> Callable | None:
        if mode is None or mode.name is ModeName.UNDEFINED:
            return None
        return self._mode_name_to_method.get(mode.name)

    def _get_step_method(self, step: Step | None) -> Callable | None:
        if step is None or step.name is StepName.UNDEFINED:
            return None
        return self._step_name_to_method.get(step.name)
=======
    def get_mode_callable(self, mode: ModeEnum) -> Callable | None:
        return self._mode_to_callable.get(mode)

    def get_step_callable(self, mode: StepEnum) -> Callable | None:
        return self._step_to_callable.get(mode)
>>>>>>> d0142757

    async def receive_command(
        self,
        config: AssistantConfigModel,
        context: ConversationContext,
        message: ConversationMessage,
        metadata: dict[str, Any] = {},
    ) -> None:
        self._state = self._read_state(context)

        # remove initial "/". This is not intuitive to me.
        msg_command_name = message.command_name
        msg_command_name = msg_command_name.replace("/", "")

        # check if available. If not, ignore for now.
        command_found = False
        for command in self.commands:
            if command.__name__ == msg_command_name:
                logger.info("Found command %s", message.command_name)
                command_found = True
                command(config, context, message, metadata)  # does not handle command with args or async commands
                break
        if not command_found:
            logger.warning("Could not find command %s", message.command_name)

    def _set_mode_draft_outline(
        self,
        config: AssistantConfigModel,
        context: ConversationContext,
        message: ConversationMessage,
        metadata: dict[str, Any] = {},
    ) -> bool:
        # Retrieve Document Agent conversation state
        state = _get_state(context)

        # Pre-requisites
<<<<<<< HEAD
        if self._state is None:
            logger.error("Document Agent state is None. Returning.")
            return

        mode = self._state.mode
        if mode.is_running():
            logger.warning("Document Agent already in mode: %s. Cannot change modes.", mode.get_name())
            return

        # Run
        self._state.mode = Mode(name=ModeName.DRAFT_OUTLINE, status=Status.NOT_COMPLETED)
        self._write_state(context)

    async def respond_to_conversation(
=======
        # Document Agent must already be in a mode (for now).
        if state.mode.name is None or state.mode.is_completed:
            logger.warning(
                "Document Agent state mode: %s, state mode completion status: %s",
                "None" if state.mode.name is None else state.mode.name,
                state.mode.is_completed,
            )
            is_mode_running = False
            return is_mode_running

        # Run
        match state.mode.name:
            case ModeEnum.DRAFT_OUTLINE:
                mode_function = self.get_mode_callable(ModeEnum.DRAFT_OUTLINE)
                if mode_function:
                    logger.info(f"Document Agent in mode: {mode_function.__name__}")
                    is_mode_running = await mode_function(config, context, message, metadata)
                else:
                    logger.error("Document Agent failed to find a corresponding mode function.")
                    is_mode_running = False
            case _:
                logger.error("Document Agent failed to find a corresponding mode.")
                is_mode_running = False

        return is_mode_running

    def set_mode_draft_outline(
>>>>>>> d0142757
        self,
        config: AssistantConfigModel,
        context: ConversationContext,
        message: ConversationMessage,
        metadata: dict[str, Any] = {},
<<<<<<< HEAD
    ) -> bool:
        self._state = self._read_state(context)

        # Pre-requisites
        if self._state is None:
            logger.error("Document Agent state is None. Returning.")
            return False

        mode = self._state.mode
        if not mode.is_running():
            logger.warning(
                "Document Agent must be running in a mode to respond. Current mode: %s and status: %s",
                mode.get_name(),
                mode.get_status(),
            )
            return mode.is_running()

        # Run
        logger.info("Document Agent in mode %s", mode.get_name())
        mode_method = self._get_mode_method(mode)
        if mode_method:
            mode_status = await mode_method(config, context, message, metadata)
            self._state.mode.set_status(mode_status)
            if mode_status is Status.UNDEFINED:
                logger.error(
                    "Calling corresponding mode method for %s resulted in status %s. Resetting mode.",
                    mode.get_name(),
                    mode_status,
                )
                self._state.mode.reset()
        else:
            logger.error(
                "Document Agent failed to find a corresponding mode method for %s. Resetting mode.", mode.get_name()
            )
            self._state.mode.reset()

        # Update Document Agent conversation state
        self._write_state(context)
        return self._state.mode.is_running()

    # endregion

    #
    # region mode and step methods
    #
    async def _run_mode(
        self,
        config: AssistantConfigModel,
        context: ConversationContext,
        message: ConversationMessage,
        metadata: dict[str, Any] = {},
    ) -> Status:
        # Pre-requisites
        if self._state is None:
            logger.error("Document Agent state is None. Returning.")
            return Status.UNDEFINED

        # Run
        mode = self._state.mode
        mode_name = mode.get_name()

        step = self._state.mode.get_step()
        step_name = step.get_name()
        step_status = step.get_status()

        if step_name is StepName.UNDEFINED:
            logger.info("Document Agent mode (%s) at beginning.", mode_name)
            first_step_name = mode.get_step_order()[0]
            self._state.mode.set_step(Step(name=first_step_name, status=Status.NOT_COMPLETED))
            self._write_state(context)

            step = self._state.mode.get_step()
            step_name = step.get_name()
            step_status = step.get_status()

        while step_status is Status.NOT_COMPLETED:
            step_method = self._get_step_method(step)
            if step_method:
                logger.info("Document Agent in step: %s", step_name)
                step_status = await step_method(config, context, message, metadata)

                match step_status:
                    case Status.UNDEFINED:
                        logger.error(
                            "Calling corresponding step method for %s resulted in status %s. Resetting mode %s.",
                            step_name,
                            step_status,
                            mode_name,
                        )
                        self._state.mode.reset()
                        break  # problem

                    case Status.NOT_COMPLETED:
                        self._state.mode.get_step().set_status(step_status)
                        break  # ok - get more user input

                    case Status.USER_COMPLETED:
                        next_step = self._state.mode.get_next_step()
                        if next_step is not None:
                            step = next_step
                            step_name = next_step.get_name()
                            step_status = next_step.get_status()
                            self._state.mode.set_step(next_step)
                            continue  # ok - don't need user input yet
                        else:
                            self._state.mode.get_step().set_status(step_status)
                            self._state.mode.set_status(step_status)
                            break  # ok - all done :)

                    case Status.USER_EXIT_EARLY:
                        self._state.mode.get_step().set_status(step_status)
                        self._state.mode.set_status(step_status)
                        break  # ok - done early :)
            else:
                logger.error(
                    "Document Agent failed to find a corresponding step method for %s. Resetting mode %s.",
                    step_name,
                    mode_name,
                )
                self._state.mode.reset()
                break

        # Update Document Agent conversation state
        self._write_state(context)
        return self._state.mode.get_status()
=======
    ) -> None:
        # Retrieve Document Agent conversation state
        state = _get_state(context)

        # Pre-requisites
        # Document Agent cannot already be in a mode(for now).
        if state.mode.name:
            logger.warning("Document Agent already in state mode: %s. Cannot change modes.", state.mode.name)
            return

        # Run
        state.mode.name = ModeEnum.DRAFT_OUTLINE
        state.mode.is_completed = False

        # Update Document Agent conversation state
        _set_state(context, state)
>>>>>>> d0142757

    async def _mode_draft_outline(
        self,
        config: AssistantConfigModel,
        context: ConversationContext,
        message: ConversationMessage,
        metadata: dict[str, Any] = {},
<<<<<<< HEAD
    ) -> Status:
        # Pre-requisites
        if self._state is None:
            logger.error("Document Agent state is None. Returning.")
            return Status.UNDEFINED

        mode = self._state.mode
        mode_name = mode.get_name()
        mode_status = mode.get_status()

        if mode_name is not ModeName.DRAFT_OUTLINE or mode_status is not Status.NOT_COMPLETED:
            logger.error(
                "Document Agent state mode: %s, mode called: %s, state mode completion status: %s. Resetting Mode.",
                mode_name,
                ModeName.DRAFT_OUTLINE,
                mode_status,
            )
            self._state.mode.reset()
            self._write_state(context)
            return self._state.mode.get_status()

        # Setup
        self._state.mode.set_step_order(
            [
                StepName.DO_GC_ATTACHMENT_CHECK,
                StepName.DO_DRAFT_OUTLINE,
                StepName.DO_GC_GET_OUTLINE_FEEDBACK,
                StepName.DO_FINAL_OUTLINE,
            ],
        )
        self._write_state(context)

        self._step_name_to_method: dict[StepName, Callable] = {
            StepName.DO_GC_ATTACHMENT_CHECK: self._step_gc_attachment_check,
            StepName.DO_DRAFT_OUTLINE: self._step_draft_outline,
            StepName.DO_GC_GET_OUTLINE_FEEDBACK: self._step_gc_get_outline_feedback,
            StepName.DO_FINAL_OUTLINE: self._step_final_outline,
        }

        # Run
        return await self._run_mode(config, context, message, metadata)

    async def _step_gc_attachment_check(
=======
    ) -> bool:
        # Retrieve Document Agent conversation state
        state = _get_state(context)

        # Pre-requisites
        # We can't be here if the mode doesn't match (or is complete).  This needs to be updated prior.
        if state.mode.name != ModeEnum.DRAFT_OUTLINE or state.mode.is_completed:
            logger.error(
                "Document Agent state mode: %s, mode called: %s, state mode completion status: %s",
                "None" if state.mode.name is None else state.mode.name,
                ModeEnum.DRAFT_OUTLINE,
                state.mode.is_completed,
            )
            is_mode_running = False
            return is_mode_running

        # Run
        mode = state.mode
        step = state.mode.step
        if step.name is None:
            logger.info("Document Agent mode (%s) at beginning.", ModeEnum.DRAFT_OUTLINE)
            step.name = StepEnum.DO_GC_ATTACHMENT_CHECK
            step.is_completed = False

        # For somewhere... will need to handle scneraio that a step is considered "complete", but it is due to the user wanting to exit.
        # This is particularly true for GC steps. This may involve needing to change some of the GC code return values to understand
        # "WHY" the gc is considered complete.  This is valid for any of the steps.  So a RESULT (of a results reason enum) or something like that.
        # not just a boolean for if completed or not.

        if step.is_completed:  # Logic: what step to do next...
            step.is_completed = False
            match state.mode.step.name:
                case StepEnum.DO_GC_ATTACHMENT_CHECK:
                    # also noticing, if this is done or on complete, not necessarily a message sent out... same as issue below?
                    # so have to do a new user input to ick off next step.
                    step.name = StepEnum.DO_DRAFT_OUTLINE
                case StepEnum.DO_DRAFT_OUTLINE:
                    step.name = StepEnum.DO_GC_GET_OUTLINE_FEEDBACK
                case StepEnum.DO_GC_GET_OUTLINE_FEEDBACK:
                    step.name = StepEnum.DO_FINAL_OUTLINE
                case StepEnum.DO_FINAL_OUTLINE:  # The End. Reset.
                    # This isn't quite right.  upon the last step completing, everything should be reset.
                    # We shouldn't have to come back in after we are done with another user message to reset stuff.
                    logger.info("Document Agent completing mode: %s", ModeEnum.DRAFT_OUTLINE)
                    mode.name = None
                    mode.is_completed = True
                    step.name = None
                    step.is_completed = True

                    # Update Document Agent conversation state
                    _set_state(context, state)

                    is_mode_running = False
                    return is_mode_running

        # Call step
        step_function = self.get_step_callable(step.name)
        if step_function:
            logger.info(f"Document Agent running mode.step: {step.name}")
            step.is_completed = await step_function(config, context, message, metadata)
            logger.info("Document Agent mode.step status: %s", "completed" if step.is_completed else "not completed")
            is_mode_running = True
        else:
            logger.error("Document Agent failed to find a corresponding step function.")
            is_mode_running = False

        # Update Document Agent conversation state
        _set_state(context, state)

        return is_mode_running

    ###
    # step functions for _mode_draft_outline.
    ###
    async def _gc_attachment_check(
>>>>>>> d0142757
        self,
        config: AssistantConfigModel,
        context: ConversationContext,
        message: ConversationMessage,
        metadata: dict[str, Any] = {},
<<<<<<< HEAD
    ) -> Status:
        # Pre-requisites
        if self._state is None:
            logger.error("Document Agent state is None. Returning.")
            return Status.UNDEFINED

        step = self._state.mode.get_step()
        step_name = step.get_name()
        step_status = step.get_status()

        # Pre-requisites
        step_called = StepName.DO_GC_ATTACHMENT_CHECK
        if step_name is not step_called or step_status is not Status.NOT_COMPLETED:
            logger.error(
                "Document Agent state step: %s, step called: %s, state step completion status: %s. Resetting Mode.",
                step_name,
                step_called,
                step_status,
            )
            self._state.mode.reset()
            self._write_state(context)
            return self._state.mode.get_status()

        # Run
        logger.info("Document Agent running step: %s", step_name)
        status = await self._gc_respond_to_conversation(config, gc_config, context, message, metadata)
        step.set_status(status)
        self._state.mode.set_step(step)
        self._write_state(context)
        return step.get_status()

    async def _step_draft_outline(
=======
    ) -> bool:
        is_completed = await self._gc_respond_to_conversation(config, gc_config, message, context, metadata)
        return is_completed

    async def _draft_outline(
>>>>>>> d0142757
        self,
        config: AssistantConfigModel,
        context: ConversationContext,
        message: ConversationMessage,
        metadata: dict[str, Any] = {},
<<<<<<< HEAD
    ) -> Status:
        # Pre-requisites
        if self._state is None:
            logger.error("Document Agent state is None. Returning.")
            return Status.UNDEFINED

        step = self._state.mode.get_step()
        step_name = step.get_name()
        step_status = step.get_status()

        step_called = StepName.DO_DRAFT_OUTLINE
        if step_name is not step_called or step_status is not Status.NOT_COMPLETED:
            logger.error(
                "Document Agent state step: %s, step called: %s, state step completion status: %s. Resetting Mode.",
                step_name,
                step_called,
                step_status,
            )
            self._state.mode.reset()
            self._write_state(context)
            return self._state.mode.get_status()

        # Run
        logger.info("Document Agent running step: %s", step_name)
        status = await self._draft_outline(config, context, message, metadata)
        step.set_status(status)
        self._state.mode.set_step(step)
        self._write_state(context)
        return step.get_status()

    async def _step_gc_get_outline_feedback(
=======
    ) -> bool:
        is_completed = await self.draft_outline(config, context, message, metadata)
        return is_completed

    async def _gc_get_outline_feedback(
>>>>>>> d0142757
        self,
        config: AssistantConfigModel,
        context: ConversationContext,
        message: ConversationMessage,
        metadata: dict[str, Any] = {},
    ) -> Status:
        # pretend completed
        return Status.USER_COMPLETED

<<<<<<< HEAD
    async def _step_final_outline(
=======
    async def _final_outline(
>>>>>>> d0142757
        self,
        config: AssistantConfigModel,
        context: ConversationContext,
        message: ConversationMessage,
        metadata: dict[str, Any] = {},
    ) -> Status:
        # pretend completed
        return Status.USER_COMPLETED

    # endregion

    #
    # region language model methods
    #

    async def _gc_respond_to_conversation(
        self,
        config: AssistantConfigModel,
        gc_config: GuidedConversationAgentConfigModel,
        context: ConversationContext,
        message: ConversationMessage,
        metadata: dict[str, Any] = {},
    ) -> Status:
        method_metadata_key = "document_agent_gc_response"
        is_conversation_over = False

        try:
            response_message, is_conversation_over = await GuidedConversationAgent.step_conversation(
                config=config,
                openai_client=openai_client.create_client(config.service_config),
                agent_config=gc_config,
                conversation_context=context,
                last_user_message=message.content,
            )
<<<<<<< HEAD
            if is_conversation_over:  # need to get info from gc on if user-ended early or actually completed
                return Status.USER_COMPLETED  # Do not send the hard-coded response message from gc
=======
            if is_conversation_over:
                return is_conversation_over  # Do not send the hard-coded response message from gc
>>>>>>> d0142757

            if response_message is None:
                # need to double check this^^ None logic, when it would occur in GC. Make "" for now.
                agent_message = ""
            else:
                agent_message = response_message

            # add the completion to the metadata for debugging
            deepmerge.always_merger.merge(
                metadata,
                {
                    "debug": {
                        f"{method_metadata_key}": {"response": agent_message},
                    }
                },
            )

        except Exception as e:
            logger.exception(f"exception occurred processing guided conversation: {e}")
            agent_message = "An error occurred while processing the guided conversation."
            deepmerge.always_merger.merge(
                metadata,
                {
                    "debug": {
                        f"{method_metadata_key}": {
                            "error": str(e),
                        },
                    }
                },
            )

        await context.send_messages(
            NewConversationMessage(
                content=agent_message,
                message_type=MessageType.chat,
                metadata=metadata,
            )
        )

        # Need to add a good way to stop mode if an exception occurs.
        # Also need to update the gc state turn count to 0 (and any thing else that needs to be reset) once conversation is over... or exception occurs?)

<<<<<<< HEAD
        return Status.NOT_COMPLETED

    async def _draft_outline(
=======
        return is_conversation_over

    async def draft_outline(
>>>>>>> d0142757
        self,
        config: AssistantConfigModel,
        context: ConversationContext,
        message: ConversationMessage,
        metadata: dict[str, Any] = {},
    ) -> Status:
        method_metadata_key = "draft_outline"

        # get conversation related info
        conversation = await context.get_messages(before=message.id)
        if message.message_type == MessageType.chat:
            conversation.messages.append(message)
        participants_list = await context.get_participants(include_inactive=True)

        # get attachments related info
<<<<<<< HEAD
        attachment_messages = await self._attachments_extension.get_completion_messages_for_attachments(
=======
        attachment_messages = await self.attachments_extension.get_completion_messages_for_attachments(
>>>>>>> d0142757
            context, config=config.agents_config.attachment_agent
        )

        # get outline related info
        outline: str | None = None
        if path.exists(storage_directory_for_context(context) / "outline.txt"):
            outline = (storage_directory_for_context(context) / "outline.txt").read_text()

        # create chat completion messages
        chat_completion_messages: list[ChatCompletionMessageParam] = []
        chat_completion_messages.append(_main_system_message())
        chat_completion_messages.append(
            _chat_history_system_message(conversation.messages, participants_list.participants)
        )
        chat_completion_messages.extend(attachment_messages)
        if outline is not None:
            chat_completion_messages.append(_outline_system_message(outline))

        # make completion call to openai
        async with openai_client.create_client(config.service_config) as client:
            try:
                completion_args = {
                    "messages": chat_completion_messages,
                    "model": config.request_config.openai_model,
                    "response_format": {"type": "text"},
                }
                completion = await client.chat.completions.create(**completion_args)
                content = completion.choices[0].message.content
                _on_success_metadata_update(metadata, method_metadata_key, config, chat_completion_messages, completion)

            except Exception as e:
                logger.exception(f"exception occurred calling openai chat completion: {e}")
                content = (
                    "An error occurred while calling the OpenAI API. Is it configured correctly?"
                    "View the debug inspector for more information."
                )
                _on_error_metadata_update(metadata, method_metadata_key, config, chat_completion_messages, e)

        # store only latest version for now (will keep all versions later as need arises)
        (storage_directory_for_context(context) / "outline.txt").write_text(content)

        # send the response to the conversation only if from a command.  Otherwise return info to caller.
        message_type = MessageType.chat
        if message.message_type == MessageType.command:
            message_type = MessageType.command

        await context.send_messages(
            NewConversationMessage(
                content=content,
                message_type=message_type,
                metadata=metadata,
            )
        )

        return Status.USER_COMPLETED

    # endregion


#
# region Helpers
#


def _main_system_message() -> ChatCompletionSystemMessageParam:
    message: ChatCompletionSystemMessageParam = {"role": "system", "content": draft_outline_main_system_message}
    return message


def _chat_history_system_message(
    conversation_messages: list[ConversationMessage],
    participants: list[ConversationParticipant],
) -> ChatCompletionSystemMessageParam:
    chat_history_message_list = []
    for conversation_message in conversation_messages:
        chat_history_message = _format_message(conversation_message, participants)
        chat_history_message_list.append(chat_history_message)
    chat_history_str = " ".join(chat_history_message_list)

    message: ChatCompletionSystemMessageParam = {
        "role": "system",
        "content": f"<CONVERSATION>{chat_history_str}</CONVERSATION>",
    }
    return message


def _outline_system_message(outline: str) -> ChatCompletionSystemMessageParam:
    if outline is not None:
        message: ChatCompletionSystemMessageParam = {
            "role": "system",
            "content": (f"<EXISTING_OUTLINE>{outline}</EXISTING_OUTLINE>"),
        }
    return message


draft_outline_main_system_message = (
    "Generate an outline for the document, including title. The outline should include the key points that will"
    " be covered in the document. If attachments exist, consider the attachments and the rationale for why they"
    " were uploaded. Consider the conversation that has taken place. If a prior version of the outline exists,"
    " consider the prior outline. The new outline should be a hierarchical structure with multiple levels of"
    " detail, and it should be clear and easy to understand. The outline should be generated in a way that is"
    " consistent with the document that will be generated from it. Do not include any explanation before or after"
    " the outline, as the generated outline will be stored as its own document."
)
# ("You are an AI assistant that helps draft outlines for a future flushed-out document."
# " You use information from a chat history between a user and an assistant, a prior version of a draft"
# " outline if it exists, as well as any other attachments provided by the user to inform a newly revised "
# "outline draft. Provide ONLY any outline. Provide no further instructions to the user.")


def _on_success_metadata_update(
    metadata: dict[str, Any],
    method_metadata_key: str,
    config: AssistantConfigModel,
    chat_completion_messages: list[ChatCompletionMessageParam],
    completion: Any,
) -> None:
    deepmerge.always_merger.merge(
        metadata,
        {
            "debug": {
                f"{method_metadata_key}": {
                    "request": {
                        "model": config.request_config.openai_model,
                        "messages": openai_client.truncate_messages_for_logging(chat_completion_messages),
                        "max_tokens": config.request_config.response_tokens,
                    },
                    "response": completion.model_dump() if completion else "[no response from openai]",
                },
            }
        },
    )


def _on_error_metadata_update(
    metadata: dict[str, Any],
    method_metadata_key: str,
    config: AssistantConfigModel,
    chat_completion_messages: list[ChatCompletionMessageParam],
    e: Exception,
) -> None:
    deepmerge.always_merger.merge(
        metadata,
        {
            "debug": {
                f"{method_metadata_key}": {
                    "request": {
                        "model": config.request_config.openai_model,
                        "messages": openai_client.truncate_messages_for_logging(chat_completion_messages),
                    },
                    "error": str(e),
                },
            }
        },
    )

    #


# borrowed from Prospector chat.py
def _format_message(message: ConversationMessage, participants: list[ConversationParticipant]) -> str:
    """
    Format a conversation message for display.
    """
    conversation_participant = next(
        (participant for participant in participants if participant.id == message.sender.participant_id),
        None,
    )
    participant_name = conversation_participant.name if conversation_participant else "unknown"
    message_datetime = message.timestamp.strftime("%Y-%m-%d %H:%M:%S")
    return f"[{participant_name} - {message_datetime}]: {message.content}"


# endregion


#
# region GC agent config temp
#
# pull in GC config with its defaults, and then make changes locally here for now.
gc_config = GuidedConversationAgentConfigModel()


# endregion


#
# region Helpers
#
def _get_state(context: ConversationContext) -> State:
    state_dict = _read_document_agent_conversation_state(context)
    if state_dict is not None:
        state = State(**state_dict)
    else:
        logger.info("Document Agent: no state found. Creating new state.")
        state = State()
    return state


def _set_state(context: ConversationContext, state: State) -> None:
    _write_document_agent_conversation_state(context, state.model_dump())


def _get_document_agent_conversation_storage_path(context: ConversationContext, filename: str | None = None) -> Path:
    """
    Get the path to the directory for storing files.
    """
    path = storage_directory_for_context(context) / "document_agent"
    if filename:
        path /= filename
    return path


def _write_document_agent_conversation_state(context: ConversationContext, state: dict) -> None:
    """
    Write the state to a file.
    """
    json_data = json.dumps(state)
    path = _get_document_agent_conversation_storage_path(context)
    if not path.exists():
        path.mkdir(parents=True)
    path = path / "state.json"
    path.write_text(json_data)


def _read_document_agent_conversation_state(context: ConversationContext) -> dict | None:
    """
    Read the state from a file.
    """
    path = _get_document_agent_conversation_storage_path(context, "state.json")
    if path.exists():
        try:
            json_data = path.read_text()
            return json.loads(json_data)
        except Exception:
            pass
    return None


##### FROM NOTEBOOK
# await document_skill.draft_outline(context=unused, openai_client=async_client, model=model)
#
# decision, user_feedback = await document_skill.get_user_feedback(
#                                context=unused, openai_client=async_client, model=model, outline=True
#                            )
#
# while decision == "[ITERATE]":
# await document_skill.draft_outline(
#                                context=unused, openai_client=async_client, model=model, user_feedback=user_feedback
#                            )
# decision, user_feedback = await document_skill.get_user_feedback(
#                                context=unused, openai_client=async_client, model=model, outline=True
#                            )<|MERGE_RESOLUTION|>--- conflicted
+++ resolved
@@ -31,7 +31,6 @@
 #
 # region state, mode, and steps
 #
-<<<<<<< HEAD
 
 
 class Status(StrEnum):
@@ -43,26 +42,18 @@
 
 class StepName(StrEnum):
     UNDEFINED = "undefined"
-=======
-class StepEnum(StrEnum):
->>>>>>> d0142757
     DO_GC_ATTACHMENT_CHECK = "step_gc_attachment_check"
     DO_DRAFT_OUTLINE = "step_draft_outline"
     DO_GC_GET_OUTLINE_FEEDBACK = "step_gc_get_outline_feedback"
     DO_FINAL_OUTLINE = "step_final_outline"
 
 
-<<<<<<< HEAD
 class ModeName(StrEnum):
     UNDEFINED = "undefined"
-=======
-class ModeEnum(StrEnum):
->>>>>>> d0142757
     DRAFT_OUTLINE = "mode_draft_outline"
 
 
 class Step(BaseModel):
-<<<<<<< HEAD
     name: StepName = StepName.UNDEFINED
     status: Status = Status.UNDEFINED
 
@@ -178,16 +169,6 @@
                 break
 
         return Step(name=next_step_name, status=Status.NOT_COMPLETED)
-=======
-    name: StepEnum | None = None
-    is_completed: bool = True  # force logic to set this correctly.
-
-
-class Mode(BaseModel):
-    name: ModeEnum | None = None
-    step: Step = Step()
-    is_completed: bool = True  # force logic to set this correctly.
->>>>>>> d0142757
 
 
 class State(BaseModel):
@@ -249,31 +230,16 @@
     """
 
     def __init__(self, attachments_extension: AttachmentsExtension) -> None:
-<<<<<<< HEAD
         self._attachments_extension: AttachmentsExtension = attachments_extension
         self._state: State | None = None
         self._commands: list[Callable] = [self._set_mode_draft_outline]
         self._mode_name_to_method: dict[ModeName, Callable] = {ModeName.DRAFT_OUTLINE: self._mode_draft_outline}
         self._step_name_to_method: dict[StepName, Callable] = {}  # To be defined in mode method
-=======
-        self.attachments_extension = attachments_extension
-        self._commands = [self.set_mode_draft_outline]  # self.draft_outline]
-        self._mode_to_callable: dict[ModeEnum, Callable] = {
-            ModeEnum.DRAFT_OUTLINE: self._mode_draft_outline,
-        }
-        self._step_to_callable: dict[StepEnum, Callable] = {
-            StepEnum.DO_GC_ATTACHMENT_CHECK: self._gc_attachment_check,
-            StepEnum.DO_DRAFT_OUTLINE: self._draft_outline,
-            StepEnum.DO_GC_GET_OUTLINE_FEEDBACK: self._gc_get_outline_feedback,
-            StepEnum.DO_FINAL_OUTLINE: self._final_outline,
-        }
->>>>>>> d0142757
 
     @property
     def commands(self) -> list[Callable]:
         return self._commands
 
-<<<<<<< HEAD
     def _write_state(self, context: ConversationContext) -> None:
         if self._state is None:
             logger.error("Document Agent: local state is None. Cannot write to storage.")
@@ -298,13 +264,6 @@
         if step is None or step.name is StepName.UNDEFINED:
             return None
         return self._step_name_to_method.get(step.name)
-=======
-    def get_mode_callable(self, mode: ModeEnum) -> Callable | None:
-        return self._mode_to_callable.get(mode)
-
-    def get_step_callable(self, mode: StepEnum) -> Callable | None:
-        return self._step_to_callable.get(mode)
->>>>>>> d0142757
 
     async def receive_command(
         self,
@@ -341,7 +300,6 @@
         state = _get_state(context)
 
         # Pre-requisites
-<<<<<<< HEAD
         if self._state is None:
             logger.error("Document Agent state is None. Returning.")
             return
@@ -356,41 +314,11 @@
         self._write_state(context)
 
     async def respond_to_conversation(
-=======
-        # Document Agent must already be in a mode (for now).
-        if state.mode.name is None or state.mode.is_completed:
-            logger.warning(
-                "Document Agent state mode: %s, state mode completion status: %s",
-                "None" if state.mode.name is None else state.mode.name,
-                state.mode.is_completed,
-            )
-            is_mode_running = False
-            return is_mode_running
-
-        # Run
-        match state.mode.name:
-            case ModeEnum.DRAFT_OUTLINE:
-                mode_function = self.get_mode_callable(ModeEnum.DRAFT_OUTLINE)
-                if mode_function:
-                    logger.info(f"Document Agent in mode: {mode_function.__name__}")
-                    is_mode_running = await mode_function(config, context, message, metadata)
-                else:
-                    logger.error("Document Agent failed to find a corresponding mode function.")
-                    is_mode_running = False
-            case _:
-                logger.error("Document Agent failed to find a corresponding mode.")
-                is_mode_running = False
-
-        return is_mode_running
-
-    def set_mode_draft_outline(
->>>>>>> d0142757
-        self,
-        config: AssistantConfigModel,
-        context: ConversationContext,
-        message: ConversationMessage,
-        metadata: dict[str, Any] = {},
-<<<<<<< HEAD
+        self,
+        config: AssistantConfigModel,
+        context: ConversationContext,
+        message: ConversationMessage,
+        metadata: dict[str, Any] = {},
     ) -> bool:
         self._state = self._read_state(context)
 
@@ -516,24 +444,6 @@
         # Update Document Agent conversation state
         self._write_state(context)
         return self._state.mode.get_status()
-=======
-    ) -> None:
-        # Retrieve Document Agent conversation state
-        state = _get_state(context)
-
-        # Pre-requisites
-        # Document Agent cannot already be in a mode(for now).
-        if state.mode.name:
-            logger.warning("Document Agent already in state mode: %s. Cannot change modes.", state.mode.name)
-            return
-
-        # Run
-        state.mode.name = ModeEnum.DRAFT_OUTLINE
-        state.mode.is_completed = False
-
-        # Update Document Agent conversation state
-        _set_state(context, state)
->>>>>>> d0142757
 
     async def _mode_draft_outline(
         self,
@@ -541,7 +451,6 @@
         context: ConversationContext,
         message: ConversationMessage,
         metadata: dict[str, Any] = {},
-<<<<<<< HEAD
     ) -> Status:
         # Pre-requisites
         if self._state is None:
@@ -585,89 +494,11 @@
         return await self._run_mode(config, context, message, metadata)
 
     async def _step_gc_attachment_check(
-=======
-    ) -> bool:
-        # Retrieve Document Agent conversation state
-        state = _get_state(context)
-
-        # Pre-requisites
-        # We can't be here if the mode doesn't match (or is complete).  This needs to be updated prior.
-        if state.mode.name != ModeEnum.DRAFT_OUTLINE or state.mode.is_completed:
-            logger.error(
-                "Document Agent state mode: %s, mode called: %s, state mode completion status: %s",
-                "None" if state.mode.name is None else state.mode.name,
-                ModeEnum.DRAFT_OUTLINE,
-                state.mode.is_completed,
-            )
-            is_mode_running = False
-            return is_mode_running
-
-        # Run
-        mode = state.mode
-        step = state.mode.step
-        if step.name is None:
-            logger.info("Document Agent mode (%s) at beginning.", ModeEnum.DRAFT_OUTLINE)
-            step.name = StepEnum.DO_GC_ATTACHMENT_CHECK
-            step.is_completed = False
-
-        # For somewhere... will need to handle scneraio that a step is considered "complete", but it is due to the user wanting to exit.
-        # This is particularly true for GC steps. This may involve needing to change some of the GC code return values to understand
-        # "WHY" the gc is considered complete.  This is valid for any of the steps.  So a RESULT (of a results reason enum) or something like that.
-        # not just a boolean for if completed or not.
-
-        if step.is_completed:  # Logic: what step to do next...
-            step.is_completed = False
-            match state.mode.step.name:
-                case StepEnum.DO_GC_ATTACHMENT_CHECK:
-                    # also noticing, if this is done or on complete, not necessarily a message sent out... same as issue below?
-                    # so have to do a new user input to ick off next step.
-                    step.name = StepEnum.DO_DRAFT_OUTLINE
-                case StepEnum.DO_DRAFT_OUTLINE:
-                    step.name = StepEnum.DO_GC_GET_OUTLINE_FEEDBACK
-                case StepEnum.DO_GC_GET_OUTLINE_FEEDBACK:
-                    step.name = StepEnum.DO_FINAL_OUTLINE
-                case StepEnum.DO_FINAL_OUTLINE:  # The End. Reset.
-                    # This isn't quite right.  upon the last step completing, everything should be reset.
-                    # We shouldn't have to come back in after we are done with another user message to reset stuff.
-                    logger.info("Document Agent completing mode: %s", ModeEnum.DRAFT_OUTLINE)
-                    mode.name = None
-                    mode.is_completed = True
-                    step.name = None
-                    step.is_completed = True
-
-                    # Update Document Agent conversation state
-                    _set_state(context, state)
-
-                    is_mode_running = False
-                    return is_mode_running
-
-        # Call step
-        step_function = self.get_step_callable(step.name)
-        if step_function:
-            logger.info(f"Document Agent running mode.step: {step.name}")
-            step.is_completed = await step_function(config, context, message, metadata)
-            logger.info("Document Agent mode.step status: %s", "completed" if step.is_completed else "not completed")
-            is_mode_running = True
-        else:
-            logger.error("Document Agent failed to find a corresponding step function.")
-            is_mode_running = False
-
-        # Update Document Agent conversation state
-        _set_state(context, state)
-
-        return is_mode_running
-
-    ###
-    # step functions for _mode_draft_outline.
-    ###
-    async def _gc_attachment_check(
->>>>>>> d0142757
-        self,
-        config: AssistantConfigModel,
-        context: ConversationContext,
-        message: ConversationMessage,
-        metadata: dict[str, Any] = {},
-<<<<<<< HEAD
+        self,
+        config: AssistantConfigModel,
+        context: ConversationContext,
+        message: ConversationMessage,
+        metadata: dict[str, Any] = {},
     ) -> Status:
         # Pre-requisites
         if self._state is None:
@@ -700,19 +531,11 @@
         return step.get_status()
 
     async def _step_draft_outline(
-=======
-    ) -> bool:
-        is_completed = await self._gc_respond_to_conversation(config, gc_config, message, context, metadata)
-        return is_completed
-
-    async def _draft_outline(
->>>>>>> d0142757
-        self,
-        config: AssistantConfigModel,
-        context: ConversationContext,
-        message: ConversationMessage,
-        metadata: dict[str, Any] = {},
-<<<<<<< HEAD
+        self,
+        config: AssistantConfigModel,
+        context: ConversationContext,
+        message: ConversationMessage,
+        metadata: dict[str, Any] = {},
     ) -> Status:
         # Pre-requisites
         if self._state is None:
@@ -744,13 +567,6 @@
         return step.get_status()
 
     async def _step_gc_get_outline_feedback(
-=======
-    ) -> bool:
-        is_completed = await self.draft_outline(config, context, message, metadata)
-        return is_completed
-
-    async def _gc_get_outline_feedback(
->>>>>>> d0142757
         self,
         config: AssistantConfigModel,
         context: ConversationContext,
@@ -760,11 +576,7 @@
         # pretend completed
         return Status.USER_COMPLETED
 
-<<<<<<< HEAD
     async def _step_final_outline(
-=======
-    async def _final_outline(
->>>>>>> d0142757
         self,
         config: AssistantConfigModel,
         context: ConversationContext,
@@ -799,13 +611,8 @@
                 conversation_context=context,
                 last_user_message=message.content,
             )
-<<<<<<< HEAD
             if is_conversation_over:  # need to get info from gc on if user-ended early or actually completed
                 return Status.USER_COMPLETED  # Do not send the hard-coded response message from gc
-=======
-            if is_conversation_over:
-                return is_conversation_over  # Do not send the hard-coded response message from gc
->>>>>>> d0142757
 
             if response_message is None:
                 # need to double check this^^ None logic, when it would occur in GC. Make "" for now.
@@ -848,15 +655,9 @@
         # Need to add a good way to stop mode if an exception occurs.
         # Also need to update the gc state turn count to 0 (and any thing else that needs to be reset) once conversation is over... or exception occurs?)
 
-<<<<<<< HEAD
         return Status.NOT_COMPLETED
 
     async def _draft_outline(
-=======
-        return is_conversation_over
-
-    async def draft_outline(
->>>>>>> d0142757
         self,
         config: AssistantConfigModel,
         context: ConversationContext,
@@ -872,11 +673,7 @@
         participants_list = await context.get_participants(include_inactive=True)
 
         # get attachments related info
-<<<<<<< HEAD
         attachment_messages = await self._attachments_extension.get_completion_messages_for_attachments(
-=======
-        attachment_messages = await self.attachments_extension.get_completion_messages_for_attachments(
->>>>>>> d0142757
             context, config=config.agents_config.attachment_agent
         )
 
