--- conflicted
+++ resolved
@@ -33,10 +33,6 @@
 
 from .agents.artifact_agent import Artifact, ArtifactAgent, ArtifactConversationInspectorStateProvider
 from .agents.document_agent import DocumentAgent
-<<<<<<< HEAD
-from .agents.skills_agent import SkillsAgent, SkillsAgentConversationInspectorStateProvider
-=======
->>>>>>> bc1faf45
 from .config import AssistantConfigModel
 
 logger = logging.getLogger(__name__)
@@ -75,10 +71,6 @@
     content_interceptor=content_safety,
     inspector_state_providers={
         "artifacts": ArtifactConversationInspectorStateProvider(assistant_config),
-<<<<<<< HEAD
-        "skills_agent": SkillsAgentConversationInspectorStateProvider(assistant_config),
-=======
->>>>>>> bc1faf45
     },
 )
 
@@ -116,10 +108,6 @@
 ) -> None:
     config = await assistant_config.get(context.assistant)
     metadata: dict[str, Any] = {"debug": {"content_safety": event.data.get(content_safety.metadata_key, {})}}
-
-    # For now, handling only commands from Document Agent for exploration of implementation
-    # We assume Document Agent is available and future logic would determine which agent
-    # the command is intended for. Assumption made in order to make doc agent available asap.
 
     # config.agents_config.document_agent.enabled = True  # To do... tie into config.
     global doc_agent_running
@@ -160,18 +148,11 @@
         # NOTE: we're experimenting with agents, if they are enabled, use them to respond to the conversation
         #
 
-<<<<<<< HEAD
         # if config.agents_config.document_agent.enabled:  # To do... tie into config.
         global doc_agent_running
         if doc_agent_running:
             return document_agent_respond_to_conversation(config, context, message, metadata)
 
-        # Skills agent response
-        if config.agents_config.skills_agent.enabled:
-            return await skills_agent_respond_to_conversation(context, event, message)
-
-=======
->>>>>>> bc1faf45
         # Prospector assistant response
         await respond_to_conversation(context, config, message, metadata)
 
@@ -207,7 +188,6 @@
 #
 
 
-<<<<<<< HEAD
 def document_agent_respond_to_conversation(
     config: AssistantConfigModel,
     context: ConversationContext,
@@ -222,19 +202,6 @@
     return document_agent.respond_to_conversation(config, context, message, metadata)
 
 
-async def skills_agent_respond_to_conversation(
-    context: ConversationContext, event: ConversationEvent, message: ConversationMessage
-) -> None:
-    """
-    Respond to a conversation message using the skills agent.
-    """
-    # create the skills agent instance
-    skills_agent = SkillsAgent(config_provider=assistant_config)
-    return await skills_agent.respond_to_conversation(context, event, message)
-
-
-=======
->>>>>>> bc1faf45
 # demonstrates how to respond to a conversation message using the OpenAI API.
 async def respond_to_conversation(
     context: ConversationContext,
