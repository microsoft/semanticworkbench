--- conflicted
+++ resolved
@@ -115,16 +115,16 @@
     config = await assistant_config.get(context.assistant)
     metadata: dict[str, Any] = {"debug": {"content_safety": event.data.get(content_safety.metadata_key, {})}}
 
+    config = await assistant_config.get(context.assistant)
+    metadata: dict[str, Any] = {"debug": {"content_safety": event.data.get(content_safety.metadata_key, {})}}
+
     # For now, handling only commands from Document Agent for exploration of implementation
     # We assume Document Agent is available and future logic would determine which agent
     # the command is intended for. Assumption made in order to make doc agent available asap.
 
-<<<<<<< HEAD
-=======
-    # We should not be creating agent instances for commands and conversation separately.
-    # This will need to be resolved.
-
->>>>>>> 99eeacc3
+    # if config.agents_config.document_agent.enabled:
+    doc_agent = DocumentAgent(attachments_extension)
+    await doc_agent.receive_command(config, context, message, metadata)
     # if config.agents_config.document_agent.enabled:
     doc_agent = DocumentAgent(attachments_extension)
     await doc_agent.receive_command(config, context, message, metadata)
