--- conflicted
+++ resolved
@@ -7,15 +7,11 @@
 
 import logging
 import pathlib
+from textwrap import dedent
 from typing import Any
 
 import deepmerge
-<<<<<<< HEAD
-=======
 from assistant_extensions import dashboard_card
-from assistant_extensions.attachments import AttachmentsExtension
-from assistant_extensions.document_editor import DocumentEditorConfigModel, DocumentEditorExtension
->>>>>>> 33bbd667
 from assistant_extensions.mcp import MCPServerConfig
 from content_safety.evaluators import CombinedContentSafetyEvaluator
 from semantic_workbench_api_model.workbench_model import (
@@ -35,16 +31,8 @@
 from assistant.config import AssistantConfigModel
 from assistant.filesystem import AttachmentsExtension, DocumentEditorConfigModel
 from assistant.guidance.dynamic_ui_inspector import DynamicUIInspector
-<<<<<<< HEAD
 from assistant.response.responder import ConversationResponder
 from assistant.whiteboard import WhiteboardInspector
-=======
-
-from . import helpers
-from .config import AssistantConfigModel
-from .response import respond_to_conversation
-from .whiteboard import WhiteboardInspector
->>>>>>> 33bbd667
 
 logger = logging.getLogger(__name__)
 
@@ -91,7 +79,14 @@
                 background_color="rgb(155,217,219)",
                 card_content=dashboard_card.CardContent(
                     content_type="text/markdown",
-                    content=helpers.load_text_include("card_content.md"),
+                    content=dedent(
+                        """
+                        General assistant focused on document creation and editing.\n
+                        - Side by side doc editing
+                        - Provides guidance through generated UI elements
+                        - Autonomously executes tools to complete tasks.
+                        - Local-only options for Office integration via MCP"""
+                    ),
                 ),
             )
         ),
