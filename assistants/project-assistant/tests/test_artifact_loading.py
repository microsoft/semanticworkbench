--- conflicted
+++ resolved
@@ -3,16 +3,16 @@
 These tests replace the previous artifact-based tests.
 """
 
+import pathlib
 import shutil
-import pathlib
 import unittest
 import unittest.mock
 import uuid
 from typing import Any, TypeVar
 
+from assistant.conversation_clients import ProjectRole
 from assistant.project_data import ProjectBrief, ProjectGoal, SuccessCriterion
 from assistant.project_manager import ProjectManager
-from assistant.conversation_clients import ProjectRole
 from assistant.project_storage import (
     ConversationProjectManager,
     ProjectStorageManager,
@@ -63,12 +63,8 @@
             return self.test_dir / f"context_{context.id}"
 
         patch1 = unittest.mock.patch(
-<<<<<<< HEAD
             "semantic_workbench_assistant.assistant_app.context.storage_directory_for_context",
             side_effect=mock_storage_directory_for_context,
-=======
-            "semantic_workbench_assistant.assistant_app.context.storage_directory_for_context", side_effect=mock_storage_directory_for_context
->>>>>>> bf339d2d
         )
         self.mock_storage_directory = patch1.start()
         self.patches.append(patch1)
