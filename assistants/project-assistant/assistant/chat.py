# Copyright (c) Microsoft. All rights reserved.

# Project Assistant implementation
#
# This assistant provides project coordination capabilities with Coordinator and Team member roles,
# supporting whiteboard sharing, file synchronization, and team collaboration.


import logging
import re
from typing import Any, List

import deepmerge
import openai_client
from assistant_extensions.attachments import AttachmentsExtension
from content_safety.evaluators import CombinedContentSafetyEvaluator
from openai.types.chat import ChatCompletionMessageParam
from semantic_workbench_api_model import workbench_model
from semantic_workbench_api_model.workbench_model import (
    AssistantStateEvent,
    ConversationEvent,
    ConversationMessage,
    MessageType,
    NewConversationMessage,
    ParticipantRole,
    UpdateParticipant,
)
from semantic_workbench_assistant.assistant_app import (
    AssistantApp,
    AssistantCapability,
    AssistantTemplate,
    BaseModelAssistantConfig,
    ContentSafety,
    ContentSafetyEvaluator,
    ConversationContext,
)

from .config import AssistantConfigModel, ContextTransferConfigModel
from .project_files import ProjectFileManager
from .project_manager import ProjectManager
from .project_storage import (
    ConversationProjectManager,
    ProjectNotifier,
    ProjectRole,
    ProjectStorage,
)
from .state_inspector import ProjectInspectorStateProvider

logger = logging.getLogger(__name__)

service_id = "project-assistant.made-exploration"
service_name = "Project Assistant"
service_description = "A mediator assistant that facilitates file sharing between conversations."

# Config.
assistant_config = BaseModelAssistantConfig(
    AssistantConfigModel,
    additional_templates={
        "context_transfer": ContextTransferConfigModel,
    },
)


# Content safety.
async def content_evaluator_factory(
    context: ConversationContext,
) -> ContentSafetyEvaluator:
    config = await assistant_config.get(context.assistant)
    return CombinedContentSafetyEvaluator(config.content_safety_config)


content_safety = ContentSafety(content_evaluator_factory)

# Set up the app.
assistant = AssistantApp(
    assistant_service_id=service_id,
    assistant_service_name=service_name,
    assistant_service_description=service_description,
    config_provider=assistant_config.provider,
    content_interceptor=content_safety,
    capabilities={AssistantCapability.supports_conversation_files},
    inspector_state_providers={
        "project_status": ProjectInspectorStateProvider(assistant_config),
    },
    additional_templates=[
        AssistantTemplate(
            id="context_transfer",
            name="Context Transfer Assistant (experimental)",
            description="An assistant for capturing and sharing complex information for others to explore.",
        ),
    ],
)

attachments_extension = AttachmentsExtension(assistant)

app = assistant.fastapi_app()


@assistant.events.conversation.message.chat.on_created
async def on_message_created(
    context: ConversationContext, event: ConversationEvent, message: ConversationMessage
) -> None:
    """
    Handle user chat messages and provide appropriate project coordination responses.

    This manages project setup/detection, role enforcement, and updating the whiteboard
    for coordinator messages.
    """

    # update the participant status to indicate the assistant is thinking
    await context.update_participant_me(UpdateParticipant(status="thinking..."))
    try:
        # Get conversation to access metadata
        conversation = await context.get_conversation()
        metadata = conversation.metadata or {}

        # Check if setup is complete - check both local metadata and the state API
        setup_complete = metadata.get("setup_complete", False)

        # First check if project ID exists - if it does, setup should always be considered complete
        from .project_manager import ProjectManager

        project_id = await ProjectManager.get_project_id(context)
        if project_id:
            # If we have a project ID, we should never show the setup instructions
            setup_complete = True

            # If metadata doesn't reflect this, try to get actual role
            from .project_storage import ConversationProjectManager

            role = await ConversationProjectManager.get_conversation_role(context)
            if role:
                metadata["project_role"] = role.value
                metadata["assistant_mode"] = role.value
                metadata["setup_complete"] = True
                logger.info(f"Found project role in storage: {role.value}")

                # Update conversation metadata to fix this inconsistency
                await context.send_conversation_state_event(
                    AssistantStateEvent(state_id="setup_complete", event="updated", state=None)
                )
                await context.send_conversation_state_event(
                    AssistantStateEvent(state_id="project_role", event="updated", state=None)
                )
                await context.send_conversation_state_event(
                    AssistantStateEvent(state_id="assistant_mode", event="updated", state=None)
                )
            else:
                # Default to team if we can't determine
                metadata["project_role"] = "team"
                metadata["assistant_mode"] = "team"
                metadata["setup_complete"] = True
                logger.info("Could not determine role from storage, defaulting to team mode")
        # If no project ID, check storage as a fallback
        elif not setup_complete:
            try:
                from .project_storage import ConversationProjectManager

                # Check if we have a project role in storage
                role = await ConversationProjectManager.get_conversation_role(context)
                if role:
                    # If we have a role in storage, consider setup complete
                    setup_complete = True
                    metadata["setup_complete"] = True
                    metadata["project_role"] = role.value
                    metadata["assistant_mode"] = role.value
                    logger.info(f"Found project role in storage: {role.value}")
            except Exception as e:
                logger.exception(f"Error getting role from project storage: {e}")

        assistant_mode = metadata.get("assistant_mode", "setup")

        # If setup isn't complete, show setup required message (only if we truly have no project)
        if not setup_complete and assistant_mode == "setup" and not project_id:
            # Show setup required message for regular chat messages
            await context.send_messages(
                NewConversationMessage(
                    content=(
                        "**Setup Required**\n\n"
                        "You need to set up the assistant before proceeding. Please use one of these commands:\n\n"
                        "- `/start` - Create a new project as Coordinator\n"
                        "- `/join <code>` - Join an existing project as a Team member\n"
                        "- `/help` - Get help with available commands"
                    ),
                    message_type=MessageType.notice,
                )
            )
            return

        # Get the conversation's role (Coordinator or Team)
        role = metadata.get("project_role")

        # If role isn't set yet, detect it now
        if not role:
            role = await detect_assistant_role(context)
            metadata["project_role"] = role
            # Update conversation metadata through appropriate method
            await context.send_conversation_state_event(
                AssistantStateEvent(state_id="project_role", event="updated", state=None)
            )

        # If this is a Coordinator conversation, store the message for Team access
        if role == "coordinator" and message.message_type == MessageType.chat:
            try:
                # Get the project ID
                from .project_manager import ProjectManager

                project_id = await ProjectManager.get_project_id(context)

                if project_id:
                    # Get the sender's name
                    sender_name = "Coordinator"
                    if message.sender:
                        participants = await context.get_participants()
                        for participant in participants.participants:
                            if participant.id == message.sender.participant_id:
                                sender_name = participant.name
                                break

                    # Store the message for Team access
                    from .project_storage import ProjectStorage

                    ProjectStorage.append_coordinator_message(
                        project_id=project_id,
                        message_id=str(message.id),
                        content=message.content,
                        sender_name=sender_name,
                        is_assistant=message.sender.participant_role == ParticipantRole.assistant,
                        timestamp=message.timestamp,
                    )
                    logger.info(f"Stored Coordinator message for Team access: {message.id}")
            except Exception as e:
                # Don't fail message handling if storage fails
                logger.exception(f"Error storing Coordinator message for Team access: {e}")

        # Prepare custom system message based on role
        from .utils import load_text_include

        role_specific_prompt = ""

        if role == "coordinator":
            # Coordinator-specific instructions
            role_specific_prompt = load_text_include("coordinator_prompt.txt")
        else:
            # Team-specific instructions
            role_specific_prompt = load_text_include("team_prompt.txt")

        # Add role-specific metadata to pass to the LLM
        role_metadata = {
            "project_role": role,
            "role_description": "Coordinator Mode (Planning Stage)"
            if role == "coordinator"
            else "Team Mode (Working Stage)",
            "debug": {"content_safety": event.data.get(content_safety.metadata_key, {})},
        }

        # respond to the message with role-specific context
        await respond_to_conversation(
            context,
            message=message,
            attachments_extension=attachments_extension,
            metadata=role_metadata,
            role_specific_prompt=role_specific_prompt,
        )
    finally:
        # update the participant status to indicate the assistant is done thinking
        await context.update_participant_me(UpdateParticipant(status=None))


@assistant.events.conversation.message.command.on_created
async def on_command_created(
    context: ConversationContext, event: ConversationEvent, message: ConversationMessage
) -> None:
    """
    Handle command messages using the centralized command processor.
    """
    # update the participant status to indicate the assistant is thinking
    await context.update_participant_me(UpdateParticipant(status="processing command..."))
    try:
        # Get the conversation's role (Coordinator or Team)
        conversation = await context.get_conversation()
        metadata = conversation.metadata or {}
        role = metadata.get("project_role")

        # If role isn't set yet, detect it now
        if not role:
            role = await detect_assistant_role(context)
            metadata["project_role"] = role
            await context.send_conversation_state_event(
                AssistantStateEvent(state_id="project_role", event="updated", state=None)
            )

        # Process the command using the command processor
        from .command_processor import process_command

        command_processed = await process_command(context, message)

        # If the command wasn't recognized or processed, respond normally
        if not command_processed:
            await respond_to_conversation(
                context,
                message=message,
                attachments_extension=attachments_extension,
                metadata={"debug": {"content_safety": event.data.get(content_safety.metadata_key, {})}},
            )
    finally:
        # update the participant status to indicate the assistant is done thinking
        await context.update_participant_me(UpdateParticipant(status=None))


@assistant.events.conversation.file.on_created
async def on_file_created(
    context: ConversationContext,
    event: workbench_model.ConversationEvent,
    file: workbench_model.File,
) -> None:
    """
    Handle when a file is created in the conversation.

    For Coordinator files:
    1. Store a copy in project storage
    2. Synchronize to all Team conversations

    For Team files:
    1. Use as-is without copying to project storage
    """
    try:
        # Log file creation event details
        logger.info(f"File created event: filename={file.filename}, size={file.file_size}, type={file.content_type}")
        logger.info(f"Full file object: {file}")

        # Get project ID
        project_id = await ProjectManager.get_project_id(context)
        if not project_id or not file.filename:
            logger.warning(
                f"No project ID found or missing filename: project_id={project_id}, filename={file.filename}"
            )
            return

        # Get the conversation's role
        role = await ConversationProjectManager.get_conversation_role(context)

        # If role couldn't be determined, skip processing
        if not role:
            logger.warning(f"Could not determine conversation role for file handling: {file.filename}")
            return

        logger.info(f"Processing file {file.filename} with role: {role.value}, project: {project_id}")

        # Use ProjectFileManager for file operations

        # Process based on role
        if role.value == "coordinator":
            # For Coordinator files:
            # 1. Store in project storage (marked as coordinator file)
            logger.info(f"Copying Coordinator file to project storage: {file.filename}")

            # Check project files directory
            from .project_files import ProjectFileManager

            files_dir = ProjectFileManager.get_project_files_dir(project_id)
            logger.info(f"Project files directory: {files_dir} (exists: {files_dir.exists()})")

            # Copy file to project storage
            success = await ProjectFileManager.copy_file_to_project_storage(
                context=context,
                project_id=project_id,
                file=file,
                is_coordinator_file=True,
            )

            if not success:
                logger.error(f"Failed to copy file to project storage: {file.filename}")
                return

            # Verify file was stored correctly
            file_path = ProjectFileManager.get_file_path(project_id, file.filename)
            if file_path.exists():
                logger.info(f"File successfully stored at: {file_path} (size: {file_path.stat().st_size} bytes)")
            else:
                logger.error(f"File not found at expected location: {file_path}")

            # Check file metadata was updated
            metadata = ProjectFileManager.read_file_metadata(project_id)
            if metadata and any(f.filename == file.filename for f in metadata.files):
                logger.info(f"File metadata updated successfully for {file.filename}")
            else:
                logger.error(f"File metadata not updated for {file.filename}")

            # 2. Synchronize to all Team conversations
            # Get all Team conversations
            team_conversations = await ProjectFileManager.get_team_conversations(context, project_id)

            if team_conversations:
                logger.info(f"Found {len(team_conversations)} team conversations to update")

                # Copy to each Team conversation
                for team_conv_id in team_conversations:
                    logger.info(f"Copying file to Team conversation {team_conv_id}: {file.filename}")
                    copy_success = await ProjectFileManager.copy_file_to_conversation(
                        context=context,
                        project_id=project_id,
                        filename=file.filename,
                        target_conversation_id=team_conv_id,
                    )
                    logger.info(f"Copy to Team conversation {team_conv_id}: {'Success' if copy_success else 'Failed'}")
            else:
                logger.info("No team conversations found to update files")

            # 3. Update all UIs but don't send notifications to reduce noise
            await ProjectNotifier.notify_project_update(
                context=context,
                project_id=project_id,
                update_type="file_created",
                message=f"Coordinator shared a file: {file.filename}",
                data={"filename": file.filename},
                send_notification=False,  # Don't send notification to reduce noise
            )
        else:
            # For Team files, no special handling needed
            # They're already available in the conversation
            logger.info(f"Team file created (not shared to project storage): {file.filename}")

        # Log file creation to project log for all files
        await ProjectStorage.log_project_event(
            context=context,
            project_id=project_id,
            entry_type="file_shared",
            message=f"File shared: {file.filename}",
            metadata={
                "file_id": getattr(file, "id", ""),
                "filename": file.filename,
                "is_coordinator_file": role.value == "coordinator",
            },
        )

    except Exception as e:
        logger.exception(f"Error handling file creation: {e}")


@assistant.events.conversation.file.on_updated
async def on_file_updated(
    context: ConversationContext,
    event: workbench_model.ConversationEvent,
    file: workbench_model.File,
) -> None:
    """
    Handle when a file is updated in the conversation.

    For Coordinator files:
    1. Update the copy in project storage
    2. Update copies in all Team conversations

    For Team files:
    1. Use as-is without updating in project storage
    """
    try:
        # Get project ID
        project_id = await ProjectManager.get_project_id(context)
        if not project_id or not file.filename:
            return

        # Get the conversation's role
        role = await ConversationProjectManager.get_conversation_role(context)

        # If role couldn't be determined, skip processing
        if not role:
            logger.warning(f"Could not determine conversation role for file update: {file.filename}")
            return

        # Use ProjectFileManager for file operations

        # Process based on role
        if role.value == "coordinator":
            # For Coordinator files:
            # 1. Update in project storage
            logger.info(f"Updating Coordinator file in project storage: {file.filename}")
            success = await ProjectFileManager.copy_file_to_project_storage(
                context=context,
                project_id=project_id,
                file=file,
                is_coordinator_file=True,
            )

            if not success:
                logger.error(f"Failed to update file in project storage: {file.filename}")
                return

            # 2. Update in all Team conversations
            # Get all Team conversations
            team_conversations = await ProjectFileManager.get_team_conversations(context, project_id)

            # Update in each Team conversation
            for team_conv_id in team_conversations:
                logger.info(f"Updating file in Team conversation {team_conv_id}: {file.filename}")
                await ProjectFileManager.copy_file_to_conversation(
                    context=context,
                    project_id=project_id,
                    filename=file.filename,
                    target_conversation_id=team_conv_id,
                )

            # 3. Update all UIs but don't send notifications to reduce noise
            await ProjectNotifier.notify_project_update(
                context=context,
                project_id=project_id,
                update_type="file_updated",
                message=f"Coordinator updated a file: {file.filename}",
                data={"filename": file.filename},
                send_notification=False,  # Don't send notification to reduce noise
            )
        else:
            # For Team files, no special handling needed
            # They're already available in the conversation
            logger.info(f"Team file updated (not shared to project storage): {file.filename}")

        # Log file update to project log for all files
        await ProjectStorage.log_project_event(
            context=context,
            project_id=project_id,
            entry_type="file_shared",
            message=f"File updated: {file.filename}",
            metadata={
                "file_id": getattr(file, "id", ""),
                "filename": file.filename,
                "is_coordinator_file": role.value == "coordinator",
            },
        )

    except Exception as e:
        logger.exception(f"Error handling file update: {e}")


@assistant.events.conversation.file.on_deleted
async def on_file_deleted(
    context: ConversationContext,
    event: workbench_model.ConversationEvent,
    file: workbench_model.File,
) -> None:
    """
    Handle when a file is deleted from the conversation.

    For Coordinator files:
    1. Delete from project storage
    2. Notify Team conversations to delete their copies

    For Team files:
    1. Just delete locally, no need to notify others
    """
    try:
        # Get project ID
        project_id = await ProjectManager.get_project_id(context)
        if not project_id or not file.filename:
            return

        # Get the conversation's role
        role = await ConversationProjectManager.get_conversation_role(context)

        # If role couldn't be determined, skip processing
        if not role:
            logger.warning(f"Could not determine conversation role for file deletion: {file.filename}")
            return

        # Use ProjectFileManager for file operations

        # Process based on role
        if role.value == "coordinator":
            # For Coordinator files:
            # 1. Delete from project storage
            logger.info(f"Deleting Coordinator file from project storage: {file.filename}")
            success = await ProjectFileManager.delete_file_from_project_storage(
                context=context, project_id=project_id, filename=file.filename
            )

            if not success:
                logger.error(f"Failed to delete file from project storage: {file.filename}")

            # 2. Update all UIs about the deletion but don't send notifications to reduce noise
            await ProjectNotifier.notify_project_update(
                context=context,
                project_id=project_id,
                update_type="file_deleted",
                message=f"Coordinator deleted a file: {file.filename}",
                data={"filename": file.filename},
                send_notification=False,  # Don't send notification to reduce noise
            )
        else:
            # For Team files, no special handling needed
            # Just delete locally
            logger.info(f"Team file deleted (not shared with project): {file.filename}")

        # Log file deletion to project log for all files
        await ProjectStorage.log_project_event(
            context=context,
            project_id=project_id,
            entry_type="file_deleted",
            message=f"File deleted: {file.filename}",
            metadata={
                "file_id": getattr(file, "id", ""),
                "filename": file.filename,
                "is_coordinator_file": role.value == "coordinator",
            },
        )

    except Exception as e:
        logger.exception(f"Error handling file deletion: {e}")


# Role detection for the project assistant
async def detect_assistant_role(context: ConversationContext) -> str:
    """
    Detects whether this conversation is in Coordinator Mode or Team Mode.

    Returns:
        "coordinator" if in Coordinator Mode, "team" if in Team Mode
    """
    try:
        # First check conversation metadata for role indicators
        conversation = await context.get_conversation()
        metadata = conversation.metadata or {}

        # Check if this is explicitly marked as a team conversation
        if metadata.get("is_team_conversation", False) or metadata.get("is_team_workspace", False):
            logger.info("Detected role from metadata: team conversation")
            return "team"

        # Check if this was created through a share redemption
        share_redemption = metadata.get("share_redemption", {})
        if share_redemption and share_redemption.get("conversation_share_id"):
            # Check if the share metadata has project information
            share_metadata = share_redemption.get("metadata", {})
            if (
                share_metadata.get("is_team_conversation", False)
                or share_metadata.get("is_team_workspace", False)
                or share_metadata.get("project_id")
            ):
                logger.info("Detected role from share redemption: team")
                return "team"

        # Next check if there's already a role set in project storage
        role = await ConversationProjectManager.get_conversation_role(context)
        if role:
            logger.info(f"Detected role from storage: {role.value}")
            return role.value

        # Get project ID
        project_id = await ProjectManager.get_project_id(context)
        if not project_id:
            # No project association yet, default to Coordinator
            logger.info("No project association, defaulting to coordinator")
            return "coordinator"

        # Check if this conversation created a project brief
        briefing = ProjectStorage.read_project_brief(project_id)

        # If the briefing was created by this conversation, we're in Coordinator Mode
        if briefing and briefing.conversation_id == str(context.id):
            logger.info("Detected role from briefing creation: coordinator")
            return "coordinator"

        # Otherwise, if we have a project association but didn't create the briefing,
        # we're likely in Team Mode
        logger.info("Detected role from project association: team")
        return "team"

    except Exception as e:
        logger.exception(f"Error detecting assistant role: {e}")
        # Default to Coordinator Mode if detection fails
        return "coordinator"


# Handle the event triggered when the assistant is added to a conversation.
@assistant.events.conversation.on_created_including_mine
async def on_conversation_created(context: ConversationContext) -> None:
    """
    Handle the event triggered when the assistant is added to a conversation.

    The assistant manages three types of conversations:
    1. Coordinator Conversation: The main conversation used by the project coordinator
    2. Shareable Team Conversation: A template conversation that has a share URL and is never directly used
    3. Team Conversation(s): Individual conversations for team members created when they redeem the share URL

    This handler automatically:
    1. Identifies which type of conversation this is based on metadata
    2. For new conversations, creates a project, sets up as coordinator, and creates a shareable team conversation
    3. For team conversations created from the share URL, sets up as team member
    4. For the shareable team conversation itself, initializes it properly
    """
    # Get conversation to access metadata
    conversation = await context.get_conversation()
    metadata = conversation.metadata or {}

    # send a focus event to notify the assistant to focus on the artifacts
    await context.send_conversation_state_event(
        AssistantStateEvent(
<<<<<<< HEAD
            state_id="project_status",
=======
            state_id="project_dashboard",
>>>>>>> d0147c0d
            event="focus",
            state=None,
        )
    )

    # Define variables for each conversation type
    is_shareable_template = False
    is_team_from_redemption = False
    is_coordinator = False

    # Check if this conversation was imported from another (indicates it's from share redemption)
    if conversation.imported_from_conversation_id:
        # If it was imported AND has team metadata, it's a redeemed team conversation
        if metadata.get("is_team_conversation", False) and metadata.get("project_id"):
            is_team_from_redemption = True

    # First check for an explicit share redemption
    elif metadata.get("share_redemption", {}) and metadata.get("share_redemption", {}).get("conversation_share_id"):
        share_redemption = metadata.get("share_redemption", {})
        is_team_from_redemption = True
        share_metadata = share_redemption.get("metadata", {})

    # Check if this is a template conversation (original team conversation created by coordinator)
    elif (
        metadata.get("is_team_conversation", False)
        and metadata.get("project_id")
        and not conversation.imported_from_conversation_id
    ):
        # If it's a team conversation with project_id but NOT imported, it's the template
        is_shareable_template = True

    # Additional check for team conversations (from older versions without imported_from)
    elif metadata.get("is_team_conversation", False) and metadata.get("project_id"):
        is_team_from_redemption = True

    # If none of the above match, it's a coordinator conversation
    else:
        is_coordinator = True

    # Handle shareable template conversation - No welcome message
    if is_shareable_template:
        # This is a shareable template conversation, not an actual team conversation
        metadata["setup_complete"] = True
        metadata["assistant_mode"] = "team"
        metadata["project_role"] = "team"

        # Associate with the project ID if provided in metadata
        project_id = metadata.get("project_id")
        if project_id:
            # Set this conversation as a team member for the project
            await ConversationProjectManager.associate_conversation_with_project(context, project_id)
            await ConversationProjectManager.set_conversation_role(context, project_id, ProjectRole.TEAM)

        # Update conversation metadata
        await context.send_conversation_state_event(
            AssistantStateEvent(state_id="setup_complete", event="updated", state=None)
        )
        await context.send_conversation_state_event(
            AssistantStateEvent(state_id="project_role", event="updated", state=None)
        )
        await context.send_conversation_state_event(
            AssistantStateEvent(state_id="assistant_mode", event="updated", state=None)
        )

        # No welcome message for the shareable template
        return

    # Handle team conversation from share redemption - Show team welcome message
    if is_team_from_redemption:
        # Get project ID from metadata or share metadata
        project_id = metadata.get("project_id")

        # If no project_id directly in metadata, try to get it from share_redemption
        if not project_id and metadata.get("share_redemption"):
            share_metadata = metadata.get("share_redemption", {}).get("metadata", {})
            project_id = share_metadata.get("project_id")

        if project_id:
            # Set this conversation as a team member for the project
            await ConversationProjectManager.associate_conversation_with_project(context, project_id)
            await ConversationProjectManager.set_conversation_role(context, project_id, ProjectRole.TEAM)

            # Update conversation metadata
            metadata["setup_complete"] = True
            metadata["assistant_mode"] = "team"
            metadata["project_role"] = "team"

            await context.send_conversation_state_event(
                AssistantStateEvent(state_id="setup_complete", event="updated", state=None)
            )
            await context.send_conversation_state_event(
                AssistantStateEvent(state_id="project_role", event="updated", state=None)
            )
            await context.send_conversation_state_event(
                AssistantStateEvent(state_id="assistant_mode", event="updated", state=None)
            )

            # Use team welcome message from config
            try:
                config = await assistant_config.get(context.assistant)
                welcome_message = config.team_config.welcome_message

                # Send welcome message
                await context.send_messages(
                    NewConversationMessage(
                        content=welcome_message,
                        message_type=MessageType.chat,
                        metadata={"generated_content": False},
                    )
                )
            except Exception as e:
                logger.error(f"Error sending team welcome message: {e}", exc_info=True)
            return
        else:
            logger.debug("Team conversation missing project_id in share metadata")

    # Handle coordinator conversation - Show coordinator welcome message
    if is_coordinator:
        # Create a new project
        success, project_id = await ProjectManager.create_project(context)

        if success and project_id:
            # Update conversation metadata
            metadata["setup_complete"] = True
            metadata["assistant_mode"] = "coordinator"
            metadata["project_role"] = "coordinator"

            await context.send_conversation_state_event(
                AssistantStateEvent(state_id="setup_complete", event="updated", state=None)
<<<<<<< HEAD
            )
            await context.send_conversation_state_event(
                AssistantStateEvent(state_id="project_role", event="updated", state=None)
            )
            await context.send_conversation_state_event(
=======
            )
            await context.send_conversation_state_event(
                AssistantStateEvent(state_id="project_role", event="updated", state=None)
            )
            await context.send_conversation_state_event(
>>>>>>> d0147c0d
                AssistantStateEvent(state_id="assistant_mode", event="updated", state=None)
            )

            # Create a default project brief with placeholder information
            await ProjectManager.create_project_brief(
                context=context,
                project_name="New Project",
                project_description="This project was automatically created. Please update the project brief with your project details.",
            )

            # Create a team conversation and share URL
            (
                success,
                team_conversation_id,
                share_url,
            ) = await ProjectManager.create_team_conversation(
                context=context, project_id=project_id, project_name="Shared assistant"
            )

            if success and share_url:
                # Store the team conversation information in the coordinator's metadata
                # Using None for state as required by the type system
                metadata["team_conversation_id"] = team_conversation_id
                metadata["team_conversation_share_url"] = share_url

                await context.send_conversation_state_event(
                    AssistantStateEvent(state_id="team_conversation_id", event="updated", state=None)
                )
<<<<<<< HEAD

                await context.send_conversation_state_event(
                    AssistantStateEvent(
                        state_id="team_conversation_share_url",
                        event="updated",
                        state=None,
                    )
                )

=======

                await context.send_conversation_state_event(
                    AssistantStateEvent(
                        state_id="team_conversation_share_url",
                        event="updated",
                        state=None,
                    )
                )

>>>>>>> d0147c0d
                # Use coordinator welcome message from config with the share URL
                config = await assistant_config.get(context.assistant)
                welcome_message = config.coordinator_config.welcome_message.format(share_url=share_url)
            else:
                # Even if share URL creation failed, still use the welcome message
                # but it won't have a working share URL
                config = await assistant_config.get(context.assistant)
                welcome_message = config.coordinator_config.welcome_message.format(
                    share_url="<Share URL generation failed>"
                )
        else:
            # Failed to create project - use fallback mode
            metadata["setup_complete"] = False
            metadata["assistant_mode"] = "setup"

            # Use a simple fallback welcome message
            welcome_message = """# Welcome to the Project Assistant

I'm having trouble setting up your project. Please try again or contact support if the issue persists."""

        # Send the welcome message
        await context.send_messages(
            NewConversationMessage(
                content=welcome_message,
                message_type=MessageType.chat,
                metadata={"generated_content": False},
            )
        )


# Handle the event triggered when a participant joins a conversation
@assistant.events.conversation.participant.on_created
async def on_participant_joined(
    context: ConversationContext,
    event: ConversationEvent,
    participant: workbench_model.ConversationParticipant,
) -> None:
    """
    Handle the event triggered when a participant joins or returns to a conversation.

    This handler is used to detect when a team member returns to a conversation
    and automatically synchronize project files.
    """
    try:
        # Skip the assistant's own join event
        if participant.id == context.assistant.id:
            logger.debug("Skipping assistant's own join event")
            return

        # Check if this is a Team conversation with a valid project
        conversation = await context.get_conversation()
        metadata = conversation.metadata or {}

        # Skip if setup is not complete
        if not metadata.get("setup_complete", False):
            logger.debug("Setup not complete, skipping file sync for new participant")
            return

        # Check if this is a Team conversation
        role = await ConversationProjectManager.get_conversation_role(context)
        if not role or role != ProjectRole.TEAM:
            logger.debug(f"Not a Team conversation (role={role}), skipping file sync for participant")
            return

        # Get project ID
        project_id = await ConversationProjectManager.get_associated_project_id(context)
        if not project_id:
            logger.debug("No project ID found, skipping file sync for participant")
            return

        logger.info(f"Team member {participant.name} joined project {project_id}, synchronizing files")

        # Automatically synchronize files from project storage to this conversation

        success = await ProjectFileManager.synchronize_files_to_team_conversation(
            context=context, project_id=project_id
        )

        if success:
            logger.info(f"Successfully synchronized files for returning team member: {participant.name}")
        else:
            logger.warning(f"File synchronization failed for returning team member: {participant.name}")

        # Log the participant join event in the project log
        from .project_data import LogEntryType

        await ProjectStorage.log_project_event(
            context=context,
            project_id=project_id,
            entry_type=LogEntryType.PARTICIPANT_JOINED,
            message=f"Participant joined: {participant.name}",
            metadata={
                "participant_id": participant.id,
                "participant_name": participant.name,
                "conversation_id": str(context.id),
            },
        )

    except Exception as e:
        logger.exception(f"Error handling participant join event: {e}")


# The command handling functions have been moved to command_processor.py


# OpenAI integration for message responses
#


async def respond_to_conversation(
    context: ConversationContext,
    message: ConversationMessage,
    attachments_extension: AttachmentsExtension,
    metadata: dict[str, Any] = {},
    role_specific_prompt: str = "",
) -> None:
    """
    Respond to a conversation message.
    """

    method_metadata_key = "respond_to_conversation"
    config = await assistant_config.get(context.assistant)
    participants_response = await context.get_participants(include_inactive=True)
    silence_token = "{{SILENCE}}"
    system_message_content = config.guardrails_prompt
    system_message_content += f'\n\n{config.instruction_prompt}\n\nYour name is "{context.assistant.name}".'
    if role_specific_prompt:
        system_message_content += f"\n\n{role_specific_prompt}"

    if len(participants_response.participants) > 2:
        system_message_content += (
            "\n\n"
            f"There are {len(participants_response.participants)} participants in the conversation,"
            " including you as the assistant and the following users:"
            + ",".join([
                f' "{participant.name}"'
                for participant in participants_response.participants
                if participant.id != context.assistant.id
            ])
            + "\n\nYou do not need to respond to every message. Do not respond if the last thing said was a closing"
            " statement such as 'bye' or 'goodbye', or just a general acknowledgement like 'ok' or 'thanks'. Do not"
            f' respond as another user in the conversation, only as "{context.assistant.name}".'
            " Sometimes the other users need to talk amongst themselves and that is ok. If the conversation seems to"
            f' be directed at you or the general audience, go ahead and respond.\n\nSay "{silence_token}" to skip'
            " your turn."
        )

    # Initialize message list with system message
    completion_messages: list[ChatCompletionMessageParam] = [
        {
            "role": "system",
            "content": system_message_content,
        }
    ]

    # Calculate token count for the system message
    token_count = openai_client.num_tokens_from_messages(
        model=config.request_config.openai_model,
        messages=completion_messages,
    )

    # Format message helper function
    def format_message(message: ConversationMessage) -> str:
        """Consistent formatter that includes the participant name for multi-participant and name references"""
        conversation_participant = next(
            (
                participant
                for participant in participants_response.participants
                if participant.id == message.sender.participant_id
            ),
            None,
        )
        participant_name = conversation_participant.name if conversation_participant else "unknown"

        message_datetime = message.timestamp.strftime("%Y-%m-%d %H:%M:%S")
        return f"[{participant_name} - {message_datetime}]: {message.content}"

    # Generate the attachment messages
    attachment_messages: List[ChatCompletionMessageParam] = openai_client.convert_from_completion_messages(
        await attachments_extension.get_completion_messages_for_attachments(
            context,
            config=config.attachments_config,
        )
    )

    # Add attachment messages to completion messages
    completion_messages.extend(attachment_messages)

    # Update token count to include attachment messages
    token_count += openai_client.num_tokens_from_messages(
        model=config.request_config.openai_model,
        messages=attachment_messages,
    )

    # Calculate available tokens for history messages
    available_tokens = config.request_config.max_tokens - config.request_config.response_tokens

    # Get the conversation history
    # For pagination, we'll retrieve messages in batches as needed
    history_messages: list[ChatCompletionMessageParam] = []
    
    # Add the current message as the first message in history
    # Since we need to include the triggering message in the LLM context
    formatted_current_message = format_message(message)
    if message.sender.participant_id == context.assistant.id:
        current_chat_message: ChatCompletionMessageParam = {
            "role": "assistant",
            "content": formatted_current_message,
        }
    else:
        current_chat_message: ChatCompletionMessageParam = {
            "role": "user",
            "content": formatted_current_message,
        }
    
    # Add the current message to history but track tokens
    current_message_tokens = openai_client.num_tokens_from_messages(
        model=config.request_config.openai_model,
        messages=[current_chat_message],
    )
    
    # Only add if we have enough tokens
    token_overage = 0
    if token_count + current_message_tokens < available_tokens:
        history_messages.append(current_chat_message)
        token_count += current_message_tokens
        logger.debug(f"Added current message to history: {formatted_current_message[:100]}...")
    else:
        token_overage += current_message_tokens
        logger.warning("Current message exceeds token limit and won't be included in context")
    
    # Now get previous messages, excluding the current one
    before_message_id = message.id

    # We'll fetch messages in batches until we hit the token limit or run out of messages
    while True:
        # Get a batch of messages
        messages_response = await context.get_messages(
            before=before_message_id,
            limit=100,  # Get messages in batches of 100
            message_types=[MessageType.chat],  # Include only chat messages
        )

        messages_list = messages_response.messages

        # If no messages found, break the loop
        if not messages_list or len(messages_list) == 0:
            break

        # Set before_message_id for the next batch
        before_message_id = messages_list[0].id

        # Process messages in reverse order (oldest first for history)
        for msg in reversed(messages_list):
            # Format this message for inclusion
            formatted_message = format_message(msg)

            # Create the message parameter based on sender with proper typing
            from openai.types.chat import (
                ChatCompletionAssistantMessageParam,
                ChatCompletionUserMessageParam,
            )

            if msg.sender.participant_id == context.assistant.id:
                chat_message: ChatCompletionMessageParam = ChatCompletionAssistantMessageParam(
                    role="assistant",
                    content=formatted_message,
                )
            else:
                chat_message: ChatCompletionMessageParam = ChatCompletionUserMessageParam(
                    role="user",
                    content=formatted_message,
                )

            # Calculate tokens for this message
            message_tokens = openai_client.num_tokens_from_messages(
                model=config.request_config.openai_model,
                messages=[chat_message],
            )

            # Check if we can add this message without exceeding the token limit
            if token_overage == 0 and token_count + message_tokens < available_tokens:
                # Add message to the front of history_messages (to maintain chronological order)
                history_messages.insert(0, chat_message)
                token_count += message_tokens
            else:
                # We've exceeded the token limit, track the overage
                token_overage += message_tokens

        # If we've already exceeded the token limit, no need to fetch more messages
        if token_overage > 0:
            break

    # Log the token usage
    logger.debug(f"Token usage: {token_count}/{available_tokens} tokens used, {token_overage} tokens skipped")

    # Add history messages to completion messages
    completion_messages.extend(history_messages)

    # Final check to ensure we don't exceed the token limit
    total_token_count = openai_client.num_tokens_from_messages(
        model=config.request_config.openai_model,
        messages=completion_messages,
    )

    if total_token_count > available_tokens:
        logger.warning(
            f"Token limit exceeded: {total_token_count} > {available_tokens}. "
            f"Some conversation history has been truncated."
        )

    # Get the conversation's role
    from .project_storage import ConversationProjectManager
    from .project_tools import ProjectTools, get_project_tools

    # First check conversation metadata
    conversation = await context.get_conversation()
    metadata = conversation.metadata or {}
    metadata_role = metadata.get("project_role")

    # Then check the stored role from project storage - this is the authoritative source
    stored_role = await ConversationProjectManager.get_conversation_role(context)
    stored_role_value = stored_role.value if stored_role else None

    # Log the roles we find for debugging
    logger.info(f"Role detection - Metadata role: {metadata_role}, Stored role: {stored_role_value}")

    # If we have a stored role but metadata is different or missing, update metadata
    if stored_role_value and metadata_role != stored_role_value:
        logger.warning(f"Role mismatch detected! Metadata: {metadata_role}, Storage: {stored_role_value}")
        metadata["project_role"] = stored_role_value
        # Update state to ensure UI is refreshed
        await context.send_conversation_state_event(
            AssistantStateEvent(state_id="project_role", event="updated", state=None)
        )
        # Force use of stored role
        role = stored_role_value
    else:
        # If no mismatch or no stored role, use metadata role (defaulting to Coordinator)
        role = metadata_role or "coordinator"  # Default to Coordinator if not set

    logger.info(f"Using role: {role} for tool selection")

    # For team role, analyze message for possible information request needs
    if role == "team" and message.message_type == MessageType.chat:
        # Create a project tools instance for team role
        project_tools_instance = ProjectTools(context, role)

        # Check if the message indicates a potential information request
        detection_result = await project_tools_instance.detect_information_request_needs(message.content)

        # If an information request is detected with reasonable confidence
        if detection_result.get("is_information_request", False) and detection_result.get("confidence", 0) > 0.5:
            # Get detailed information from detection
            suggested_title = detection_result.get("potential_title", "")
            suggested_priority = detection_result.get("suggested_priority", "medium")
            potential_description = detection_result.get("potential_description", "")
            reason = detection_result.get("reason", "")

            # Create a better-formatted suggestion using the detailed analysis
            suggestion = (
                f"**Information Request Detected**\n\n"
                f"It appears that you might need information from the Coordinator. {reason}\n\n"
                f"Would you like me to create an information request?\n"
                f"**Title:** {suggested_title}\n"
                f"**Description:** {potential_description}\n"
                f"**Priority:** {suggested_priority}\n\n"
                f"I can create this request for you, or you can use `/request-info` to create it yourself with custom details."
            )

            await context.send_messages(
                NewConversationMessage(
                    content=suggestion,
                    message_type=MessageType.notice,
                )
            )

    # Create tool instance for the current role
    project_tools = await get_project_tools(context, role)

    # Define explicit lists of available tools for each role
    coordinator_available_tools = [
        "get_project_info",
        "create_project_brief",
        "add_project_goal",
        "resolve_information_request",
        "mark_project_ready_for_working",
        "suggest_next_action",
    ]

    team_available_tools = [
        "get_project_info",
        "create_information_request",
        "delete_information_request",
        "update_project_status",
        "mark_criterion_completed",
        "report_project_completion",
        "detect_information_request_needs",
        "suggest_next_action",
        "view_coordinator_conversation",
    ]

    # Get the available tools for the current role
    available_tools = coordinator_available_tools if role == "coordinator" else team_available_tools

    # Create a string listing available tools for the current role
    available_tools_str = ", ".join([f"`{tool}`" for tool in available_tools])

    # Generate a response from the AI model with tools
    async with openai_client.create_client(config.service_config, api_version="2024-06-01") as client:
        llm_call_metadata = {}
        try:
            # Create a completion dictionary for tool call handling
            completion_args = {
                "messages": completion_messages,
                "model": config.request_config.openai_model,
                "max_tokens": config.request_config.response_tokens,
            }

            # If the messaging API version supports tool functions, use them
            try:
                from openai_client.tools import complete_with_tool_calls

                # Call the completion API with tool functions
                logger.info(f"Using tool functions for completions (role: {role})")

                # Record the tool names available for this role for validation
                available_tool_names = set(project_tools.tool_functions.function_map.keys())
                logger.info(f"Available tools for {role}: {available_tool_names}")

                # Import required modules at the beginning to avoid scope issues
                from .project_data import RequestStatus
                from .project_manager import ProjectManager
                from .project_storage import ProjectStorage

                # Get the project ID and data for both role types
                project_id = None
                project_data = {}
                all_requests = []  # Initialize empty list to avoid "possibly unbound" errors

                try:
                    # Get project ID
                    project_id = await ProjectManager.get_project_id(context)
                    if project_id:
                        # Get comprehensive project data for prompt
                        briefing = ProjectStorage.read_project_brief(project_id)
                        project_info = ProjectStorage.read_project_info(project_id)
                        whiteboard = ProjectStorage.read_project_whiteboard(project_id)
                        all_requests = ProjectStorage.get_all_information_requests(project_id)

                        # Format project brief
                        project_brief_text = ""
                        if briefing:
                            # Basic project brief without goals
                            project_brief_text = f"""
### PROJECT BRIEF
**Name:** {briefing.project_name}
**Description:** {briefing.project_description}
"""
                            # Only include goals and progress tracking if track_progress is enabled
                            if config.track_progress and briefing.goals:
                                project_brief_text += """
#### PROJECT GOALS:
"""
                                for i, goal in enumerate(briefing.goals):
                                    # Count completed criteria
                                    completed = sum(1 for c in goal.success_criteria if c.completed)
                                    total = len(goal.success_criteria)

                                    project_brief_text += f"{i + 1}. **{goal.name}** - {goal.description}\n"
                                    if goal.success_criteria:
                                        project_brief_text += f"   Progress: {completed}/{total} criteria complete\n"
                                        for j, criterion in enumerate(goal.success_criteria):
                                            check = "✅" if criterion.completed else "⬜"
                                            project_brief_text += f"   {check} {criterion.description}\n"
                                    project_brief_text += "\n"

                        # Format project info
<<<<<<< HEAD
                        project_status_text = ""
                        if project_info:
                            project_status_text = f"""
=======
                        project_dashboard_text = ""
                        if project_info:
                            project_dashboard_text = f"""
>>>>>>> d0147c0d
### PROJECT INFO
**Current State:** {project_info.state.value}
"""
                            if project_info.status_message:
<<<<<<< HEAD
                                project_status_text += f"**Status Message:** {project_info.status_message}\n"
=======
                                project_dashboard_text += f"**Status Message:** {project_info.status_message}\n"
>>>>>>> d0147c0d

                        # Format whiteboard content
                        whiteboard_text = ""
                        if whiteboard and whiteboard.content:
                            whiteboard_text = "\n### PROJECT WHITEBOARD\n"

                            # Truncate content if too long
                            content = whiteboard.content
                            max_length = 1500  # Arbitrary limit for context
                            if len(content) > max_length:
                                content = content[:max_length] + "... (content truncated for brevity)"
                            whiteboard_text += f"{content}\n\n"

                            whiteboard_text += (
                                '*Use get_project_info(info_type="whiteboard") to see the full whiteboard content.*\n'
                            )

                        # Store the formatted data
                        project_data = {
                            "briefing": project_brief_text,
                            "status": project_status_text,
                            "whiteboard": whiteboard_text,
                        }

                except Exception as e:
                    logger.warning(f"Failed to fetch project data for prompt: {e}")

                # Construct role-specific messages with comprehensive project data
                if role == "coordinator":
                    # Format requests for Coordinator view
                    information_requests_text = ""
                    if project_id and all_requests:
                        active_requests = [r for r in all_requests if r.status != RequestStatus.RESOLVED]

                        if active_requests:
                            information_requests_text = "\n\n### ACTIVE INFORMATION REQUESTS\n"
                            information_requests_text += (
                                "> 📋 **Use the request ID (not the title) with resolve_information_request()**\n\n"
                            )

                            for req in active_requests[:10]:  # Limit to 10 for brevity
                                priority_marker = {
                                    "low": "🔹",
                                    "medium": "🔶",
                                    "high": "🔴",
                                    "critical": "⚠️",
                                }.get(req.priority.value, "🔹")

                                information_requests_text += f"{priority_marker} **{req.title}** ({req.status.value})\n"
                                information_requests_text += f"   **Request ID:** `{req.request_id}`\n"
                                information_requests_text += f"   **Description:** {req.description}\n\n"

                            if len(active_requests) > 10:
                                information_requests_text += f'*...and {len(active_requests) - 10} more requests. Use get_project_info(info_type="requests") to see all.*\n'

                    # Combine all project data for Coordinator
                    project_data_text = ""
                    if project_data:
                        project_data_text = f"""
\n\n## CURRENT PROJECT INFORMATION
{project_data.get("briefing", "")}
{project_data.get("status", "")}
{information_requests_text}
{project_data.get("whiteboard", "")}
"""

                    role_enforcement = f"""
\n\n⚠️ TOOL ACCESS ⚠️

As a Coordinator, you can use these tools: {available_tools_str}
{project_data_text}
"""
                else:  # team role
                    # Fetch current information requests for this conversation
                    information_requests_info = ""
                    my_requests = []

                    if project_id and all_requests:
                        # Filter for requests from this conversation that aren't resolved
                        my_requests = [
                            r
                            for r in all_requests
                            if r.conversation_id == str(context.id) and r.status != RequestStatus.RESOLVED
                        ]

                        if my_requests:
                            information_requests_info = "\n\n### YOUR CURRENT INFORMATION REQUESTS:\n"
                            for req in my_requests:
                                information_requests_info += (
                                    f"- **{req.title}** (ID: `{req.request_id}`, Priority: {req.priority})\n"
                                )
                            information_requests_info += '\nYou can delete any of these requests using `delete_information_request(request_id="the_id")`\n'

                    # Format requests from all conversations for team view
                    all_information_requests_text = ""
                    if project_id and all_requests:
                        # Show all active requests including those from other team members
                        other_active_requests = [
                            r
                            for r in all_requests
                            if r.conversation_id != str(context.id) and r.status != RequestStatus.RESOLVED
                        ]

                        if other_active_requests:
                            all_information_requests_text = "\n\n### OTHER ACTIVE INFORMATION REQUESTS:\n"
                            all_information_requests_text += "> These are requests from other team members\n\n"

                            for req in other_active_requests[:5]:  # Limit to 5 for brevity
                                status_marker = {
                                    "new": "🆕",
                                    "acknowledged": "👁️",
                                    "in_progress": "⏳",
                                    "deferred": "⏱️",
                                }.get(req.status.value, "📋")

                                all_information_requests_text += (
                                    f"{status_marker} **{req.title}** (Status: {req.status.value})\n"
                                )
                                all_information_requests_text += f"   **Description:** {req.description}\n\n"

                            if len(other_active_requests) > 5:
                                all_information_requests_text += f'*...and {len(other_active_requests) - 5} more requests. Use get_project_info(info_type="requests") to see all.*\n'

                    # Combine all project data for team
                    project_data_text = ""
                    if project_data:
                        project_data_text = f"""
\n\n## CURRENT PROJECT INFORMATION
{project_data.get("briefing", "")}
{project_data.get("status", "")}
{information_requests_info}
{all_information_requests_text}
{project_data.get("whiteboard", "")}
"""

                    role_enforcement = f"""
\n\n⚠️ TOOL ACCESS ⚠️

As a TEAM member, you can use these tools: {available_tools_str}

When working with information requests:
1. Use the `create_information_request` tool to send requests for information to the Coordinator
2. Use the `delete_information_request` tool if you need to remove a request you created

If you need information from the Coordinator, first try viewing recent Coordinator messages with the `view_coordinator_conversation` tool.
{project_data_text}
"""

                # Append the enforcement text to the role_specific_prompt
                role_specific_prompt += role_enforcement

                # Update the system message to include the enhanced role_specific_prompt
                system_message_content += f"\n\n{role_enforcement}"

                # Update the system message in completion_args with the new content
                completion_args["messages"][0]["content"] = system_message_content

                # Make the API call
                tool_completion, tool_messages = await complete_with_tool_calls(
                    async_client=client,
                    completion_args=completion_args,
                    tool_functions=project_tools.tool_functions,
                    metadata=llm_call_metadata,
                )

                # Get the final assistant message content
                content = None
                for msg in tool_messages:
                    if msg["role"] == "assistant" and "content" in msg and msg["content"]:
                        content = msg["content"]

                if not content:
                    # Fallback if no final message was generated
                    logger.warning("No content from assistant message in OpenAI completion response")
                    content = "I've processed your request, but couldn't generate a proper response."
<<<<<<< HEAD
                    
                # Log the result for debugging
                if content:
                    content_str = str(content)
                    logger.debug(f"LLM response content: {content_str[:100]}..." if len(content_str) > 100 else content_str)
                else:
                    logger.debug("No content in LLM response")
                
                # Add debug information about message processing
                deepmerge.always_merger.merge(
                    llm_call_metadata,
                    {
                        f"{method_metadata_key}": {
                            "message_processing": {
                                "current_message_included": len(history_messages) > 0 and history_messages[0] == current_chat_message,
                                "total_history_messages": len(history_messages),
                                "token_count": token_count,
                                "token_overage": token_overage
                            }
                        }
                    }
                )
=======
>>>>>>> d0147c0d

            except (ImportError, AttributeError):
                # Fallback to standard completions if tool calls aren't supported
                logger.info("Tool functions not supported, falling back to standard completion")

                # Call the OpenAI chat completion endpoint to get a response
                completion = await client.chat.completions.create(**completion_args)

                # Get the content from the completion response
                content = completion.choices[0].message.content

                # Log the result for debugging
                if content:
                    content_str = str(content)
                    logger.debug(f"LLM response content: {content_str[:100]}..." if len(content_str) > 100 else content_str)
                else:
                    logger.debug("No content in LLM response")

                # Merge the completion response into the passed in metadata
                deepmerge.always_merger.merge(
                    llm_call_metadata,
                    {
                        f"{method_metadata_key}": {
                            "request": completion_args,
                            "response": completion.model_dump() if completion else "[no response from openai]",
<<<<<<< HEAD
                            "message_processing": {
                                "current_message_included": len(history_messages) > 0 and history_messages[0] == current_chat_message,
                                "total_history_messages": len(history_messages),
                                "token_count": token_count,
                                "token_overage": token_overage
                            }
=======
>>>>>>> d0147c0d
                        },
                    },
                )

        except Exception as e:
            logger.exception(f"exception occurred calling openai chat completion: {e}")
            # if there is an error, set the content to an error message
            content = "An error occurred while calling the OpenAI API. Is it configured correctly?"

            # merge the error into the passed in metadata
            deepmerge.always_merger.merge(
                llm_call_metadata,
                {
                    f"{method_metadata_key}": {
                        "request": {
                            "model": config.request_config.openai_model,
                            "messages": completion_messages,
                        },
                        "error": str(e),
<<<<<<< HEAD
                        "message_processing": {
                            "current_message_included": len(history_messages) > 0 and history_messages[0] == current_chat_message,
                            "total_history_messages": len(history_messages),
                            "token_count": token_count,
                            "token_overage": token_overage
                        }
=======
>>>>>>> d0147c0d
                    },
                },
            )

    # set the message type based on the content
    message_type = MessageType.chat

    # various behaviors based on the content
    if content:
        # strip out the username from the response
        if isinstance(content, str) and content.startswith("["):
            content = re.sub(r"\[.*\]:\s", "", content)

        # check for the silence token, in case the model chooses not to respond
        # model sometimes puts extra spaces in the response, so remove them
        # when checking for the silence token
        if isinstance(content, str) and content.replace(" ", "") == silence_token:
            # normal behavior is to not respond if the model chooses to remain silent
            # but we can override this behavior for debugging purposes via the assistant config
            if config.enable_debug_output:
                # update the metadata to indicate the assistant chose to remain silent
                deepmerge.always_merger.merge(
                    llm_call_metadata,
                    {
                        f"{method_metadata_key}": {
                            "silence_token": True,
                        },
                        "generated_content": False,
                    },
                )
                # send a notice to the user that the assistant chose to remain silent
                await context.send_messages(
                    NewConversationMessage(
                        message_type=MessageType.notice,
                        content="[assistant chose to remain silent]",
                        metadata={"debug": llm_call_metadata},
                    )
                )
            return

        # override message type if content starts with "/", indicating a command response
        if isinstance(content, str) and content.startswith("/"):
            message_type = MessageType.command_response

    # send the response to the conversation
    response_message = await context.send_messages(
        NewConversationMessage(
            content=str(content) if content is not None else "[no response from openai]",
            message_type=message_type,
            metadata={"debug": llm_call_metadata},
        )
    )

    # Manually capture assistant's message for Coordinator conversation storage
    # This ensures that both user and assistant messages are stored
    from .project_storage import ConversationProjectManager

    # Get the authoritative role directly from storage, not from metadata
    stored_role = await ConversationProjectManager.get_conversation_role(context)
    role = stored_role.value if stored_role else None

    if role == "coordinator" and message_type == MessageType.chat and response_message and response_message.messages:
        try:
            # Get the project ID
            from .project_manager import ProjectManager

            project_id = await ProjectManager.get_project_id(context)

            if project_id:
                for msg in response_message.messages:
                    # Store the assistant's message for Team access
                    from .project_storage import ProjectStorage

                    ProjectStorage.append_coordinator_message(
                        project_id=project_id,
                        message_id=str(msg.id),
                        content=msg.content,
                        sender_name=context.assistant.name,
                        is_assistant=True,
                        timestamp=msg.timestamp,
                    )
                    logger.info(f"Stored Coordinator assistant message for Team access: {msg.id}")

                    # Automatically update the whiteboard after assistant messages
                    # This will update the whiteboard content but won't send notifications to users
                    try:
                        # Get recent messages for analysis
                        recent_messages = await context.get_messages(limit=10)  # Adjust limit as needed

                        # Call the whiteboard update method - this is configured to NOT send notifications
                        # to avoid cluttering the UI with frequent update messages
                        (
                            whiteboard_success,
                            whiteboard,
                        ) = await ProjectManager.auto_update_whiteboard(
                            context=context,
                            chat_history=recent_messages.messages,
                        )

                        if whiteboard_success:
                            logger.info(f"Auto-updated whiteboard for project {project_id}")
                        else:
                            logger.info("Whiteboard auto-update did not apply any changes")
                    except Exception as e:
                        # Don't fail message handling if whiteboard update fails
                        logger.exception(f"Error auto-updating whiteboard: {e}")
        except Exception as e:
            # Don't fail message handling if storage fails
            logger.exception(f"Error storing Coordinator assistant message for Team access: {e}")


# endregion<|MERGE_RESOLUTION|>--- conflicted
+++ resolved
@@ -693,11 +693,7 @@
     # send a focus event to notify the assistant to focus on the artifacts
     await context.send_conversation_state_event(
         AssistantStateEvent(
-<<<<<<< HEAD
             state_id="project_status",
-=======
-            state_id="project_dashboard",
->>>>>>> d0147c0d
             event="focus",
             state=None,
         )
@@ -827,19 +823,11 @@
 
             await context.send_conversation_state_event(
                 AssistantStateEvent(state_id="setup_complete", event="updated", state=None)
-<<<<<<< HEAD
             )
             await context.send_conversation_state_event(
                 AssistantStateEvent(state_id="project_role", event="updated", state=None)
             )
             await context.send_conversation_state_event(
-=======
-            )
-            await context.send_conversation_state_event(
-                AssistantStateEvent(state_id="project_role", event="updated", state=None)
-            )
-            await context.send_conversation_state_event(
->>>>>>> d0147c0d
                 AssistantStateEvent(state_id="assistant_mode", event="updated", state=None)
             )
 
@@ -868,7 +856,6 @@
                 await context.send_conversation_state_event(
                     AssistantStateEvent(state_id="team_conversation_id", event="updated", state=None)
                 )
-<<<<<<< HEAD
 
                 await context.send_conversation_state_event(
                     AssistantStateEvent(
@@ -878,17 +865,6 @@
                     )
                 )
 
-=======
-
-                await context.send_conversation_state_event(
-                    AssistantStateEvent(
-                        state_id="team_conversation_share_url",
-                        event="updated",
-                        state=None,
-                    )
-                )
-
->>>>>>> d0147c0d
                 # Use coordinator welcome message from config with the share URL
                 config = await assistant_config.get(context.assistant)
                 welcome_message = config.coordinator_config.welcome_message.format(share_url=share_url)
@@ -1089,7 +1065,7 @@
     # Get the conversation history
     # For pagination, we'll retrieve messages in batches as needed
     history_messages: list[ChatCompletionMessageParam] = []
-    
+
     # Add the current message as the first message in history
     # Since we need to include the triggering message in the LLM context
     formatted_current_message = format_message(message)
@@ -1103,13 +1079,13 @@
             "role": "user",
             "content": formatted_current_message,
         }
-    
+
     # Add the current message to history but track tokens
     current_message_tokens = openai_client.num_tokens_from_messages(
         model=config.request_config.openai_model,
         messages=[current_chat_message],
     )
-    
+
     # Only add if we have enough tokens
     token_overage = 0
     if token_count + current_message_tokens < available_tokens:
@@ -1119,7 +1095,7 @@
     else:
         token_overage += current_message_tokens
         logger.warning("Current message exceeds token limit and won't be included in context")
-    
+
     # Now get previous messages, excluding the current one
     before_message_id = message.id
 
@@ -1367,24 +1343,14 @@
                                     project_brief_text += "\n"
 
                         # Format project info
-<<<<<<< HEAD
                         project_status_text = ""
                         if project_info:
                             project_status_text = f"""
-=======
-                        project_dashboard_text = ""
-                        if project_info:
-                            project_dashboard_text = f"""
->>>>>>> d0147c0d
 ### PROJECT INFO
 **Current State:** {project_info.state.value}
 """
                             if project_info.status_message:
-<<<<<<< HEAD
                                 project_status_text += f"**Status Message:** {project_info.status_message}\n"
-=======
-                                project_dashboard_text += f"**Status Message:** {project_info.status_message}\n"
->>>>>>> d0147c0d
 
                         # Format whiteboard content
                         whiteboard_text = ""
@@ -1560,31 +1526,31 @@
                     # Fallback if no final message was generated
                     logger.warning("No content from assistant message in OpenAI completion response")
                     content = "I've processed your request, but couldn't generate a proper response."
-<<<<<<< HEAD
-                    
+
                 # Log the result for debugging
                 if content:
                     content_str = str(content)
-                    logger.debug(f"LLM response content: {content_str[:100]}..." if len(content_str) > 100 else content_str)
+                    logger.debug(
+                        f"LLM response content: {content_str[:100]}..." if len(content_str) > 100 else content_str
+                    )
                 else:
                     logger.debug("No content in LLM response")
-                
+
                 # Add debug information about message processing
                 deepmerge.always_merger.merge(
                     llm_call_metadata,
                     {
                         f"{method_metadata_key}": {
                             "message_processing": {
-                                "current_message_included": len(history_messages) > 0 and history_messages[0] == current_chat_message,
+                                "current_message_included": len(history_messages) > 0
+                                and history_messages[0] == current_chat_message,
                                 "total_history_messages": len(history_messages),
                                 "token_count": token_count,
-                                "token_overage": token_overage
+                                "token_overage": token_overage,
                             }
                         }
-                    }
+                    },
                 )
-=======
->>>>>>> d0147c0d
 
             except (ImportError, AttributeError):
                 # Fallback to standard completions if tool calls aren't supported
@@ -1599,7 +1565,9 @@
                 # Log the result for debugging
                 if content:
                     content_str = str(content)
-                    logger.debug(f"LLM response content: {content_str[:100]}..." if len(content_str) > 100 else content_str)
+                    logger.debug(
+                        f"LLM response content: {content_str[:100]}..." if len(content_str) > 100 else content_str
+                    )
                 else:
                     logger.debug("No content in LLM response")
 
@@ -1610,15 +1578,13 @@
                         f"{method_metadata_key}": {
                             "request": completion_args,
                             "response": completion.model_dump() if completion else "[no response from openai]",
-<<<<<<< HEAD
                             "message_processing": {
-                                "current_message_included": len(history_messages) > 0 and history_messages[0] == current_chat_message,
+                                "current_message_included": len(history_messages) > 0
+                                and history_messages[0] == current_chat_message,
                                 "total_history_messages": len(history_messages),
                                 "token_count": token_count,
-                                "token_overage": token_overage
-                            }
-=======
->>>>>>> d0147c0d
+                                "token_overage": token_overage,
+                            },
                         },
                     },
                 )
@@ -1638,15 +1604,13 @@
                             "messages": completion_messages,
                         },
                         "error": str(e),
-<<<<<<< HEAD
                         "message_processing": {
-                            "current_message_included": len(history_messages) > 0 and history_messages[0] == current_chat_message,
+                            "current_message_included": len(history_messages) > 0
+                            and history_messages[0] == current_chat_message,
                             "total_history_messages": len(history_messages),
                             "token_count": token_count,
-                            "token_overage": token_overage
-                        }
-=======
->>>>>>> d0147c0d
+                            "token_overage": token_overage,
+                        },
                     },
                 },
             )
