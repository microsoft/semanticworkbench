--- conflicted
+++ resolved
@@ -73,7 +73,6 @@
             f"Handling project update for team conversation: project={project_id}, conversation={self.context.id}"
         )
 
-<<<<<<< HEAD
         # Import the file manager for all update types
         from .project_files import ProjectFileManager
 
@@ -84,16 +83,9 @@
             context=self.context, project_id=project_id
         )
         logger.info(f"File synchronization after update: success={sync_success}")
-        
+
         # Additionally handle file-specific updates for individual file operations
         if update_type in ["file_created", "file_updated", "file_deleted"]:
-=======
-        # Handle file-related updates
-        if update_type in ["file_created", "file_updated", "file_deleted"]:
-            # Import the file manager
-            from .project_files import ProjectFileManager
-
->>>>>>> bf339d2d
             # Extract filename from the message if not in data
             filename = None
             if data and "filename" in data:
@@ -110,12 +102,8 @@
 
             if not filename:
                 logger.warning(f"Could not extract filename from update: {update_type}, {message}")
-<<<<<<< HEAD
                 # Return True anyway since we already did the file sync
                 return sync_success
-=======
-                return False
->>>>>>> bf339d2d
 
             # Check if the file exists in project storage
             file_path = ProjectFileManager.get_file_path(project_id, filename)
@@ -133,11 +121,7 @@
 
             logger.info(f"Processing {update_type} notification for file: {filename}")
 
-<<<<<<< HEAD
             # Process the specific file update
-=======
-            # Process the file update
->>>>>>> bf339d2d
             success = await ProjectFileManager.process_file_update_notification(
                 context=self.context, project_id=project_id, update_type=update_type, filename=filename
             )
@@ -146,14 +130,9 @@
 
             return success
 
-<<<<<<< HEAD
         # For non-file updates, we've already synced the files, so return success
         logger.info(f"Update type {update_type} handled by automatic file synchronization")
         return sync_success
-=======
-        logger.info(f"Update type {update_type} not handled by Team conversation")
-        return False  # Not a handled update type
->>>>>>> bf339d2d
 
     async def create_information_request(
         self, title: str, description: str, priority: RequestPriority = RequestPriority.MEDIUM
