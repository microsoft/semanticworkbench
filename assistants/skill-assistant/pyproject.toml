--- conflicted
+++ resolved
@@ -13,11 +13,8 @@
     "semantic-workbench-assistant>=0.1.0",
     "content-safety>=0.1.0",
     "posix-skill>=0.1.0",
-<<<<<<< HEAD
     "document-skill>=0.1.0",
-=======
     "openai-client>=0.1.0",
->>>>>>> 031eaf23
 ]
 
 [tool.uv]
@@ -29,11 +26,8 @@
 semantic-workbench-assistant = { path = "../../libraries/python/semantic-workbench-assistant", editable = true }
 content-safety = { path = "../../libraries/python/content-safety", editable = true }
 posix-skill = { path = "../../libraries/python/skills/skills/posix-skill", editable = true }
-<<<<<<< HEAD
 document-skill = { path = "../../libraries/python/skills/skills/document-skill", editable = true }
-=======
 openai-client = { path = "../../libraries/python/openai-client", editable = true }
->>>>>>> 031eaf23
 
 [build-system]
 requires = ["hatchling"]
